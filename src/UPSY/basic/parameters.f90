module parameters

  ! Some mathematical and physical constants

  use precisions, only: dp
  use, intrinsic :: ieee_arithmetic, only: ieee_value, ieee_signaling_nan

  implicit none

! ===== Global variables =====
! ============================

<<<<<<< HEAD
  REAL(dp), PARAMETER :: pi                               = 3.141592653589793_dp
  REAL(dp), PARAMETER :: sec_per_year                     = 31556943.36_dp            ! = 365.2424 * 24 * 3600
  REAL(dp), PARAMETER :: sec_per_day                      = 86400.0_dp                ! = 24 * 3600
  REAL(dp), PARAMETER :: T0                               = 273.16_dp                 ! [K]                 Triple point of water
  REAL(dp), PARAMETER :: Clausius_Clapeyron_gradient      = 8.7E-04_dp                ! [K m^-1]            Clausius Clapeyron gradient
  REAL(dp), PARAMETER :: grav                             = 9.81_dp                   ! [m s^-2]            Acceleration of gravity
  REAL(dp), PARAMETER :: earth_radius                     = 6.371221E6_dp             ! [m] Earth           Radius
  REAL(dp), PARAMETER :: L_fusion                         = 3.335E+5_dp               ! [J kg-1]            Latent heat of fusion
  REAL(dp), PARAMETER :: ice_density                      =  917.0_dp                 ! [kg m^-3]           Ice density
  REAL(dp), PARAMETER :: freshwater_density               = 1000.0_dp                 ! [kg m^-3]           Freshwater density
  REAL(dp), PARAMETER :: seawater_density                 = 1027.0_dp                 ! [kg m^-3]           Seawater density
  REAL(dp), PARAMETER :: earth_density                    = 5511.57_dp                ! [kg m^-3]           Total mean Earth density
  REAL(dp), PARAMETER :: R_gas                            = 8.314_dp                  ! [J mol^-1 K^-1]     Gas constant
  REAL(dp), PARAMETER :: cp_ocean                         = 3.974E3_dp                ! [J kg^-1 K^-1]      Specific heat capacity of ocean water
  REAL(dp), PARAMETER :: ocean_area                       = 3.611E14_dp               ! [m^2]               World ocean area
=======
  real(dp)            :: pi
  real(dp)            :: NaN

  real(dp), parameter :: sec_per_year                     = 31556943.36_dp            ! = 365.2424 * 24 * 3600
  real(dp), parameter :: sec_per_day                      = 86400.0_dp                ! = 24 * 3600
  real(dp), parameter :: T0                               = 273.16_dp                 ! [K]                 Triple point of water
  real(dp), parameter :: Clausius_Clapeyron_gradient      = 8.7E-04_dp                ! [K m^-1]            Clausius Clapeyron gradient
  real(dp), parameter :: grav                             = 9.81_dp                   ! [m s^-2]            Acceleration of gravity
  real(dp), parameter :: earth_radius                     = 6.371221E6_dp             ! [m] Earth           Radius
  real(dp), parameter :: L_fusion                         = 3.335E+5_dp               ! [J kg-1]            Latent heat of fusion
  real(dp), parameter :: ice_density                      =  910.0_dp                 ! [kg m^-3]           Ice density
  real(dp), parameter :: freshwater_density               = 1000.0_dp                 ! [kg m^-3]           Freshwater density
  real(dp), parameter :: seawater_density                 = 1028.0_dp                 ! [kg m^-3]           Seawater density
  real(dp), parameter :: earth_density                    = 5511.57_dp                ! [kg m^-3]           Total mean Earth density
  real(dp), parameter :: R_gas                            = 8.314_dp                  ! [J mol^-1 K^-1]     Gas constant
  real(dp), parameter :: cp_ocean                         = 3.974E3_dp                ! [J kg^-1 K^-1]      Specific heat capacity of ocean water
  real(dp), parameter :: ocean_area                       = 3.611E14_dp               ! [m^2]               World ocean area
>>>>>>> 8e7ad2e6

! ===== LADDIE parameters ====
! ============================

  real(dp), parameter :: freezing_lambda_1                = -5.73E-2_dp               ! [K PSU^-1]          Freezing point salinity coefficient
  real(dp), parameter :: freezing_lambda_2                =  8.32E-2_dp               ! [K]                 Freezing point offset
  real(dp), parameter :: freezing_lambda_3                =  7.61E-4_dp               ! [K m^-1]            Freezing point depth coefficient
  real(dp), parameter :: cp_ice                           = 2009.0_dp                 ! [J kg^-1 K^-1]      Specific heat capacity of ice
  real(dp), parameter :: Stanton_number                   = 5.9E-4_dp                 ! []                  Effective thermal Stanton number
  real(dp), parameter :: Prandtl_number                   = 13.8_dp                   ! []                  Prandtl number
  real(dp), parameter :: Schmidt_number                   = 2432.0_dp                 ! []                  Schmidt number
  real(dp), parameter :: molecular_viscosity              = 1.95E-6_dp                ! [m^2 s^-1]          Molecular viscosity

contains

  subroutine initialise_constants
    call initialise_pi
    call initialise_NaN
  end subroutine initialise_constants

  subroutine initialise_pi
    ! NOTE: yes, it seems idiotic, but Fortran does not have pi as an intrinsic constant/function.
    ! The definition below yields the best numerical accuracy (as both 4 and 1 can be represented
    ! exactly in binary)
    ! See also: https://stackoverflow.com/questions/2157920/why-define-pi-4atan1-d0
    pi = 4._dp * atan( 1._dp)
  end subroutine initialise_pi

  subroutine initialise_NaN
    ! Strangely, Fortran does have an isnan intrinsic, but not nan itself...
    NaN = ieee_value( NaN, ieee_signaling_nan)
    ! Check if it worked
    if (.not. isnan( NaN)) error stop 'Could not initialise NaN'
  end subroutine initialise_NaN

end module parameters<|MERGE_RESOLUTION|>--- conflicted
+++ resolved
@@ -9,24 +9,6 @@
 
 ! ===== Global variables =====
 ! ============================
-
-<<<<<<< HEAD
-  REAL(dp), PARAMETER :: pi                               = 3.141592653589793_dp
-  REAL(dp), PARAMETER :: sec_per_year                     = 31556943.36_dp            ! = 365.2424 * 24 * 3600
-  REAL(dp), PARAMETER :: sec_per_day                      = 86400.0_dp                ! = 24 * 3600
-  REAL(dp), PARAMETER :: T0                               = 273.16_dp                 ! [K]                 Triple point of water
-  REAL(dp), PARAMETER :: Clausius_Clapeyron_gradient      = 8.7E-04_dp                ! [K m^-1]            Clausius Clapeyron gradient
-  REAL(dp), PARAMETER :: grav                             = 9.81_dp                   ! [m s^-2]            Acceleration of gravity
-  REAL(dp), PARAMETER :: earth_radius                     = 6.371221E6_dp             ! [m] Earth           Radius
-  REAL(dp), PARAMETER :: L_fusion                         = 3.335E+5_dp               ! [J kg-1]            Latent heat of fusion
-  REAL(dp), PARAMETER :: ice_density                      =  917.0_dp                 ! [kg m^-3]           Ice density
-  REAL(dp), PARAMETER :: freshwater_density               = 1000.0_dp                 ! [kg m^-3]           Freshwater density
-  REAL(dp), PARAMETER :: seawater_density                 = 1027.0_dp                 ! [kg m^-3]           Seawater density
-  REAL(dp), PARAMETER :: earth_density                    = 5511.57_dp                ! [kg m^-3]           Total mean Earth density
-  REAL(dp), PARAMETER :: R_gas                            = 8.314_dp                  ! [J mol^-1 K^-1]     Gas constant
-  REAL(dp), PARAMETER :: cp_ocean                         = 3.974E3_dp                ! [J kg^-1 K^-1]      Specific heat capacity of ocean water
-  REAL(dp), PARAMETER :: ocean_area                       = 3.611E14_dp               ! [m^2]               World ocean area
-=======
   real(dp)            :: pi
   real(dp)            :: NaN
 
@@ -37,14 +19,13 @@
   real(dp), parameter :: grav                             = 9.81_dp                   ! [m s^-2]            Acceleration of gravity
   real(dp), parameter :: earth_radius                     = 6.371221E6_dp             ! [m] Earth           Radius
   real(dp), parameter :: L_fusion                         = 3.335E+5_dp               ! [J kg-1]            Latent heat of fusion
-  real(dp), parameter :: ice_density                      =  910.0_dp                 ! [kg m^-3]           Ice density
+  real(dp), parameter :: ice_density                      =  917.0_dp                 ! [kg m^-3]           Ice density
   real(dp), parameter :: freshwater_density               = 1000.0_dp                 ! [kg m^-3]           Freshwater density
-  real(dp), parameter :: seawater_density                 = 1028.0_dp                 ! [kg m^-3]           Seawater density
+  real(dp), parameter :: seawater_density                 = 1027.0_dp                 ! [kg m^-3]           Seawater density
   real(dp), parameter :: earth_density                    = 5511.57_dp                ! [kg m^-3]           Total mean Earth density
   real(dp), parameter :: R_gas                            = 8.314_dp                  ! [J mol^-1 K^-1]     Gas constant
   real(dp), parameter :: cp_ocean                         = 3.974E3_dp                ! [J kg^-1 K^-1]      Specific heat capacity of ocean water
   real(dp), parameter :: ocean_area                       = 3.611E14_dp               ! [m^2]               World ocean area
->>>>>>> 8e7ad2e6
 
 ! ===== LADDIE parameters ====
 ! ============================
