--- conflicted
+++ resolved
@@ -4,11 +4,7 @@
   use mpi_f08, only: MPI_COMM_WORLD, MPI_BCAST, MPI_DOUBLE_PRECISION
   use precisions, only: dp
   use mpi_basic, only: par
-<<<<<<< HEAD
-  use control_resources_and_error_messaging, only: init_routine, finalise_routine, crash, insert_val_into_string_int
-=======
   use control_resources_and_error_messaging, only: init_routine, finalise_routine, crash
->>>>>>> 66a3fc8d
   use grid_types, only: type_grid, type_grid_lonlat, type_grid_lat
   use mesh_types, only: type_mesh
   use mesh_memory, only: allocate_mesh_primary
@@ -326,10 +322,7 @@
   end subroutine setup_depth_from_file
 
   subroutine setup_lonlat_grid_from_lat_file( filename, ncid, grid, vec)
-<<<<<<< HEAD
-=======
-
->>>>>>> 66a3fc8d
+
     !< Set up a lat-only and a lon/lat-grid from a NetCDF file
 
     ! In/output variables:
@@ -351,11 +344,7 @@
     ! Add routine to path
     call init_routine( routine_name)
 
-<<<<<<< HEAD
-  ! Give the grid a nice name
-=======
     ! Give the grid a nice name
->>>>>>> 66a3fc8d
     grid%name = 'lonlat_grid_from_file_"' // trim( filename) // '"'
 
     ! Generate the vector of longitudes - hardcoded to be at 1 degree resolution
@@ -385,18 +374,6 @@
     grid%lat  = vec%lat
 
     ! Broadcast x and y from the master to the other processes
-<<<<<<< HEAD
-    call MPI_BCAST( grid%lon, grid%nlon, MPI_DOUBLE_PRECISION, 0, MPI_COMM_WORLD, ierr)
-    call MPI_BCAST( grid%lat, grid%nlat, MPI_DOUBLE_PRECISION, 0, MPI_COMM_WORLD, ierr)
-    call MPI_BCAST(  vec%lat,  vec%nlat, MPI_DOUBLE_PRECISION, 0, MPI_COMM_WORLD, ierr)
-
-    ! Secondary data
-    call calc_lonlat_field_to_vector_form_translation_tables( grid)
-
-
-    ! Finalise routine path
-    call finalise_routine( routine_name)
-=======
     call MPI_BCAST( grid%lon(:), grid%nlon, MPI_DOUBLE_PRECISION, 0, MPI_COMM_WORLD, ierr)
     call MPI_BCAST( grid%lat(:), grid%nlat, MPI_DOUBLE_PRECISION, 0, MPI_COMM_WORLD, ierr)
     call MPI_BCAST(  vec%lat(:),  vec%nlat, MPI_DOUBLE_PRECISION, 0, MPI_COMM_WORLD, ierr)
@@ -407,7 +384,6 @@
     ! Finalise routine path
     call finalise_routine( routine_name)
 
->>>>>>> 66a3fc8d
   end subroutine setup_lonlat_grid_from_lat_file
 
 end module netcdf_setup_grid_mesh_from_file