--- conflicted
+++ resolved
@@ -291,29 +291,6 @@
       snapshot%ins_Q_TOA1 = 0._dp
       snapshot%Q_TOA      = 0._dp
       
-<<<<<<< HEAD
-      ! Read the fields at ins_t0
-      call read_field_from_file_2D_monthly( C%filename_insolation, field_name_options_insolation, mesh, snapshot%ins_Q_TOA0, time_to_read = snapshot%ins_t0)
-      !print *, "values of ins_Q_TOA0 = ", snapshot%ins_Q_TOA0
-      ! if the start time is after the closest t0, we read one record after for t1
-      call read_field_from_file_0D( C%filename_insolation, field_name_options_time, closest_t0, time_to_read = snapshot%ins_t0)
-
-      if (C%start_time_of_run >= closest_t0) then
-        !if (par%primary) WRITE(0,*) '     start time is after closest ins_t0, reading one step further...'
-        call read_field_from_file_0D( C%filename_insolation, field_name_options_time, snapshot%ins_t1, time_to_read = C%start_time_of_run+1000._dp)
-      else
-        ! otherwise we read one record before for t1
-        !if (par%primary) WRITE(0,*) '     start time is before closest ins_t0, reading one step earlier...'
-        call read_field_from_file_0D( C%filename_insolation, field_name_options_time, snapshot%ins_t1, time_to_read = C%start_time_of_run-1000._dp)
-      end if
-print *, "values of closest_t0 ", closest_t0, "and snapshot%ins_t1 ", snapshot%ins_t1
-      if (snapshot%ins_t1 == closest_t0) then
-        !if (par%primary) WRITE(0,*) '     Closest insolation time frames are the same, insolation will be constant from now on...'
-        snapshot%ins_Q_TOA1 = snapshot%ins_Q_TOA0
-      else
-        call read_field_from_file_2D_monthly( C%filename_insolation, field_name_options_insolation, mesh, snapshot%ins_Q_TOA1, time_to_read = snapshot%ins_t1)
-      end if
-=======
       ! find the closest timeframe to the start of the run
       call read_field_from_file_0D( C%filename_insolation, field_name_options_time, closest_t0, time_to_read = C%start_time_of_run)
 
@@ -327,12 +304,11 @@
         call read_field_from_file_0D( C%filename_insolation, field_name_options_time, climate%snapshot%ins_t0, time_to_read = C%start_time_of_run-1000._dp)
         climate%snapshot%ins_t1 = closest_t0
       end if
-
+print *, "values of closest_t0 ", closest_t0, "and snapshot%ins_t1 ", snapshot%ins_t1
       ! Read the fields at ins_t0
       call read_field_from_file_2D_monthly( C%filename_insolation, field_name_options_insolation, mesh, climate%snapshot%ins_Q_TOA0, time_to_read = climate%snapshot%ins_t0)
       ! Read the fields at ins_t1
       call read_field_from_file_2D_monthly( C%filename_insolation, field_name_options_insolation, mesh, climate%snapshot%ins_Q_TOA1, time_to_read = climate%snapshot%ins_t1)
->>>>>>> f8cafcdc
 
     ELSE
       CALL crash('unknown choice_insolation_forcing "' // TRIM( C%choice_insolation_forcing) // '"!')
