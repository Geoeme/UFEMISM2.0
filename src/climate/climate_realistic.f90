MODULE climate_realistic

  ! Realistic climate models

! ===== Preamble =====
! ====================

  USE precisions                                             , ONLY: dp
  USE mpi_basic                                              , ONLY: par, sync
  USE control_resources_and_error_messaging                  , ONLY: crash, init_routine, finalise_routine, colour_string, warning, insert_val_into_string_int,insert_val_into_string_dp
  USE model_configuration                                    , ONLY: C
  USE parameters
  USE mesh_types                                             , ONLY: type_mesh
  USE ice_model_types                                        , ONLY: type_ice_model
  USE climate_model_types                                    , ONLY: type_climate_model, type_climate_model_snapshot
  USE global_forcing_types                                   , ONLY: type_global_forcing
  USE global_forcings_main
  USE netcdf_io_main
  USE netcdf_basic
<<<<<<< HEAD
  use reallocate_mod                                         , only: reallocate_bounds
=======
  use mpi_distributed_memory, only: distribute_from_primary
  use climate_matrix_utilities, only: get_insolation_at_time
>>>>>>> 3546fbd0

  IMPLICIT NONE

  private

  public :: run_climate_model_realistic
  public :: initialise_climate_model_realistic
  public :: initialise_insolation_forcing

CONTAINS

! ===== Main routines =====
! =========================

  SUBROUTINE run_climate_model_realistic( mesh, ice, climate, forcing, time)
    ! Calculate the climate
    !
    ! Use an realistic climate scheme

    IMPLICIT NONE

    ! In/output variables:
    TYPE(type_mesh),                        INTENT(IN)    :: mesh
    TYPE(type_ice_model),                   INTENT(IN)    :: ice
    TYPE(type_climate_model),               INTENT(INOUT) :: climate
    TYPE(type_global_forcing),              INTENT(IN)    :: forcing
    REAL(dp),                               INTENT(IN)    :: time

    ! Local variables:
    CHARACTER(LEN=256), PARAMETER                         :: routine_name = 'run_climate_model_realistic'

    ! Add routine to path
    CALL init_routine( routine_name)

    ! Run the chosen realistic climate model

    ! Update temperature and precipitation fields based on the mismatch between
    ! the ice sheet surface elevation in the forcing climate and the model's ice sheet surface elevation
    CALL apply_lapse_rate_geometry_corrections( mesh, ice, climate)

    ! if needed for IMAU-ITM or climate matrix, we need to update insolation
    IF (climate%snapshot%has_insolation) THEN
      CALL get_insolation_at_time( mesh, time, climate%snapshot)
    
      IF (C%choice_climate_model_realistic == 'climate_matrix') THEN
        ! This is probably where we will update insolation, CO2, etc...
        CALL crash('choice_climate_model_realistic climate_matrix not implemented yet!"')
        !CALL get_climate_at_time( mesh, time, forcing, climate)
      !ELSE
      !  CALL crash('unknown choice_climate_model_realistic "' // TRIM( C%choice_climate_model_realistic) // '"')
      END IF
    END IF

    ! Finalise routine path
    CALL finalise_routine( routine_name)

  END SUBROUTINE run_climate_model_realistic

  SUBROUTINE initialise_climate_model_realistic( mesh, ice, climate, forcing, region_name)
    ! Initialise the climate model
    !
    ! Use a realistic climate scheme

    IMPLICIT NONE

    ! In- and output variables
    TYPE(type_mesh),                        INTENT(IN)    :: mesh
    TYPE(type_ice_model),                   INTENT(IN)    :: ice
    TYPE(type_climate_model),               INTENT(INOUT) :: climate
    TYPE(type_global_forcing),              INTENT(IN)    :: forcing
    CHARACTER(LEN=3),                       INTENT(IN)    :: region_name

    ! Local variables:
    CHARACTER(LEN=256), PARAMETER                         :: routine_name = 'initialise_climate_model_realistic'
    CHARACTER(LEN=256)                                    :: filename_climate_snapshot
    LOGICAL                                               :: do_lapse_rates
    REAL(dp)                                              :: timeframe_init_insolation

    ! Add routine to path
    CALL init_routine( routine_name)

    ! Print to terminal
    IF (par%primary)  WRITE(*,"(A)") '     Initialising realistic climate model "' // &
      colour_string( TRIM( C%choice_climate_model_realistic),'light blue') // '"...'

    ! Run the chosen realistic climate model
    climate%snapshot%has_insolation = .FALSE.
    IF (C%choice_climate_model_realistic == 'snapshot') THEN
      ! Read single-time data from external file

      ! Determine which climate model to initialise for this region
      IF     (region_name == 'NAM') THEN
        filename_climate_snapshot = C%filename_climate_snapshot_NAM
        climate%snapshot%do_lapse_rates    = C%do_lapse_rate_corrections_NAM
        climate%snapshot%lapse_rate_precip = C%lapse_rate_precip_NAM
        climate%snapshot%lapse_rate_temp   = C%lapse_rate_temp_NAM
        IF (C%choice_SMB_model_NAM == 'IMAU-ITM') THEN
           climate%snapshot%has_insolation = .TRUE.
        END IF
      ELSEIF (region_name == 'EAS') THEN
        filename_climate_snapshot = C%filename_climate_snapshot_EAS
        climate%snapshot%do_lapse_rates    = C%do_lapse_rate_corrections_EAS
        climate%snapshot%lapse_rate_precip = C%lapse_rate_precip_EAS
        climate%snapshot%lapse_rate_temp   = C%lapse_rate_temp_EAS
        IF (C%choice_SMB_model_EAS == 'IMAU-ITM') THEN
           climate%snapshot%has_insolation = .TRUE.
        END IF
      ELSEIF (region_name == 'GRL') THEN
        filename_climate_snapshot = C%filename_climate_snapshot_GRL
        climate%snapshot%do_lapse_rates    = C%do_lapse_rate_corrections_GRL
        climate%snapshot%lapse_rate_precip = C%lapse_rate_precip_GRL
        climate%snapshot%lapse_rate_temp   = C%lapse_rate_temp_GRL
        IF (C%choice_SMB_model_GRL == 'IMAU-ITM') THEN
           climate%snapshot%has_insolation = .TRUE.
        END IF
      ELSEIF (region_name == 'ANT') THEN
        filename_climate_snapshot = C%filename_climate_snapshot_ANT
        climate%snapshot%do_lapse_rates    = C%do_lapse_rate_corrections_ANT
        climate%snapshot%lapse_rate_precip = C%lapse_rate_precip_ANT
        climate%snapshot%lapse_rate_temp   = C%lapse_rate_temp_ANT
        IF (C%choice_SMB_model_ANT == 'IMAU-ITM') THEN
           climate%snapshot%has_insolation = .TRUE.
        END IF
      ELSE
        CALL crash('unknown region_name "' // region_name // '"')
      END IF

      CALL read_field_from_file_2D(         filename_climate_snapshot, 'Hs'    , mesh, C%output_dir, climate%snapshot%Hs)
      CALL read_field_from_file_2D_monthly( filename_climate_snapshot, 'T2m'   , mesh, C%output_dir, climate%T2m)
      CALL read_field_from_file_2D_monthly( filename_climate_snapshot, 'Precip', mesh, C%output_dir, climate%Precip)


      call apply_lapse_rate_geometry_corrections( mesh, ice, climate)

      ! Initialises the insolation (if needed)
      IF (climate%snapshot%has_insolation) THEN
        IF (C%choice_insolation_forcing == 'none') THEN
          CALL crash('Chosen climate or SMB model cannot be used with choice_insolation_forcing = "none"!')
        ELSE
          CALL initialise_insolation_forcing( climate%snapshot, mesh)
          IF (C%start_time_of_run < 0._dp) THEN
            timeframe_init_insolation = C%start_time_of_run
          ELSE
            timeframe_init_insolation = 0._dp
          END IF
          CALL get_insolation_at_time( mesh, timeframe_init_insolation, climate%snapshot)
        END IF
      END IF

    ELSE
      CALL crash('unknown choice_climate_model_realistic "' // TRIM( C%choice_climate_model_realistic) // '"')
    END IF

    ! Finalise routine path
    CALL finalise_routine( routine_name)

  END SUBROUTINE initialise_climate_model_realistic

  SUBROUTINE apply_lapse_rate_geometry_corrections( mesh, ice, climate)
    ! Applies the lapse rate corrections for temperature and precipitation
    ! to correct for the mismatch between T and P at the forcing's ice surface elevation and the model's ice surface elevation

    IMPLICIT NONE

    TYPE(type_mesh),                       INTENT(IN)    :: mesh
    TYPE(type_ice_model),                  INTENT(IN)    :: ice
    TYPE(type_climate_model),              INTENT(INOUT) :: climate

    ! Local Variables
    CHARACTER(LEN=256), PARAMETER                        :: routine_name = 'apply_lapse_rate_geometry_corrections'
    INTEGER                                              :: vi, m
    REAL(dp)                                             :: deltaH, deltaT, deltaP
    REAL(dp), DIMENSION(:,:), ALLOCATABLE                :: T_inv, T_inv_ref

    ! Add routine to path
    CALL init_routine( routine_name)

    IF     ((C%choice_climate_model_realistic == 'snapshot') .AND. (climate%snapshot%do_lapse_rates .eqv. .TRUE.)) THEN

      allocate( T_inv     (mesh%vi1:mesh%vi2, 12))
      allocate( T_inv_ref (mesh%vi1:mesh%vi2, 12))


      do vi = mesh%vi1, mesh%vi2

        ! we only apply corrections where it is not open ocean
        if (ice%mask_icefree_ocean( vi) .eqv. .FALSE.) then
          deltaT  = (ice%Hs( vi) - climate%snapshot%Hs( vi)) * (-1._dp * abs(climate%snapshot%lapse_rate_temp))
          do m = 1, 12
            ! Do corrections - based on Eq. 11 of Albrecht et al. (2020; TC) for PISM
            climate%T2m( vi, m)    = climate%T2m( vi, m)    + deltaT


            ! Calculate inversion-layer temperatures
            T_inv_ref( vi, m) = 88.9_dp + 0.67_dp *  climate%T2m( vi, m)
            T_inv(     vi, m) = 88.9_dp + 0.67_dp * (climate%T2m( vi, m) - climate%snapshot%lapse_rate_temp * (ice%Hs( vi) - climate%snapshot%Hs( vi)))
            ! Correct precipitation based on a simple Clausius-Clapeyron method (Jouzel & Merlivat, 1984; Huybrechts, 2002)
            ! Same as implemented in IMAU-ICE
            climate%Precip( vi, m) = climate%Precip( vi, m) * (T_inv_ref( vi, m) / T_inv( vi, m))**2 * EXP(22.47_dp * (T0 / T_inv_ref( vi, m) - T0 / T_inv( vi, m)))

          end do ! m
        end if
      end do ! vi

      deallocate(T_inv)
      deallocate(T_inv_ref)

    ELSEIF (C%choice_climate_model_realistic == 'climate_matrix') THEN
      ! Not yet implemented! Will likely use the lambda field from Berends et al. (2018)
    END IF

    ! Finalise routine path
    CALL finalise_routine( routine_name)

  END SUBROUTINE apply_lapse_rate_geometry_corrections

  ! == Insolation
  SUBROUTINE initialise_insolation_forcing( snapshot, mesh)
    ! initialise the insolation series in the forcing structure

    IMPLICIT NONE

    ! In/output variables:
    TYPE(type_climate_model_snapshot),   INTENT(INOUT) :: snapshot
    TYPE(type_mesh),            INTENT(IN)    :: mesh

    ! Local variables:
    CHARACTER(LEN=256), PARAMETER                    :: routine_name = 'initialise_insolation_forcing'
    CHARACTER(LEN=256)                               :: str
    INTEGER                                          :: ncid
    REAL(dp)                                         :: closest_t0

    ! Add routine to path
    CALL init_routine( routine_name)

    IF     (C%choice_insolation_forcing == 'none') THEN
      ! No insolation included, likely because we're running an idealised-geometry experiment
    ELSEIF (C%choice_insolation_forcing == 'static' .OR. &
            C%choice_insolation_forcing == 'realistic') THEN

      ! Initialise insolation
      ! The times at which we have insolation fields from Laskar, between which we'll interpolate
      ! to find the insolation at model time (assuming that t0 <= model_time <= t1)
      IF (par%primary)   WRITE(0,*) ' Initialising insolation data from ', TRIM(C%filename_insolation), '...'

      ! Memory allocation
      ALLOCATE(snapshot%ins_t0)
      ALLOCATE(snapshot%ins_t1)
      ALLOCATE(snapshot%ins_ti0)
      ALLOCATE(snapshot%ins_ti1)
      ALLOCATE(snapshot%ins_nlat)
      ALLOCATE(snapshot%ins_nlon)
      ALLOCATE(snapshot%ins_lat            (   snapshot%ins_nlat))
      ALLOCATE(snapshot%ins_Q_TOA0         (mesh%vi1:mesh%vi2,12))
      ALLOCATE(snapshot%ins_Q_TOA1         (mesh%vi1:mesh%vi2,12))
      !ALLOCATE(snapshot%lambda             (mesh%vi1:mesh%vi2)) ! initialised in climate matrix routine
      ALLOCATE(snapshot%Q_TOA              (mesh%vi1:mesh%vi2,12))
      ALLOCATE(snapshot%Albedo             (mesh%vi1:mesh%vi2,12))
      ALLOCATE(snapshot%I_abs              (mesh%vi1:mesh%vi2))
      snapshot%ins_t0     = C%start_time_of_run
      snapshot%ins_t1     = C%start_time_of_run
      snapshot%ins_nlat   = 181
      snapshot%ins_nlon   = 360
      snapshot%ins_lat    = 0._dp
      snapshot%ins_Q_TOA0 = 0._dp
      snapshot%ins_Q_TOA1 = 0._dp
      snapshot%Q_TOA      = 0._dp
      
      ! find the closest timeframe to the start of the run
      call read_field_from_file_0D( C%filename_insolation, field_name_options_time, closest_t0, time_to_read = C%start_time_of_run)

      if (C%start_time_of_run >= closest_t0) then
        if (par%primary) WRITE(0,*) '     start time is after ins_t0, reading one step further for ins_t1...'
        snapshot%ins_t0 = closest_t0
        call read_field_from_file_0D( C%filename_insolation, field_name_options_time, snapshot%ins_t1, time_to_read = C%start_time_of_run+1000._dp)
      else
        ! otherwise we read one record before for t1
        if (par%primary) WRITE(0,*) '     start time is before closest ins_t0, reading one step earlier for t0, and using that one for t1...'
        call read_field_from_file_0D( C%filename_insolation, field_name_options_time, snapshot%ins_t0, time_to_read = C%start_time_of_run-1000._dp)
        snapshot%ins_t1 = closest_t0
      end if

      ! Read the fields at ins_t0
      call read_field_from_file_2D_monthly( C%filename_insolation, field_name_options_insolation, mesh, C%output_dir, snapshot%ins_Q_TOA0, time_to_read = snapshot%ins_t0)
      ! Read the fields at ins_t1
      call read_field_from_file_2D_monthly( C%filename_insolation, field_name_options_insolation, mesh, C%output_dir, snapshot%ins_Q_TOA1, time_to_read = snapshot%ins_t1)

    ELSE
      CALL crash('unknown choice_insolation_forcing "' // TRIM( C%choice_insolation_forcing) // '"!')
    END IF

    ! Finalise routine path
    CALL finalise_routine( routine_name)

  END SUBROUTINE initialise_insolation_forcing

<<<<<<< HEAD
  SUBROUTINE get_insolation_at_time( mesh, time, climate)
    ! Get monthly insolation at time t on the regional grid

    IMPLICIT NONE

    ! In/output variables:
    TYPE(type_mesh),                        INTENT(IN)    :: mesh
    TYPE(type_climate_model),               INTENT(INOUT) :: climate
    REAL(dp),                               INTENT(IN)    :: time

    ! Local variables:
    CHARACTER(LEN=256), PARAMETER                    :: routine_name = 'get_insolation_at_time'
    REAL(dp)                                         :: time_applied
    INTEGER                                          :: vi,m 
    REAL(dp)                                         :: wt0, wt1

    ! Add routine to path
    CALL init_routine( routine_name)

    time_applied = 0._dp

    ! Safety
    IF     (C%choice_insolation_forcing == 'none') THEN
      CALL crash('insolation should not be used when choice_insolation_forcing = "none"!')
    ELSEIF (C%choice_insolation_forcing == 'static') THEN
      time_applied = C%static_insolation_time
    ELSEIF (C%choice_insolation_forcing == 'realistic') THEN
      time_applied = time
    ELSE
      CALL crash('unknown choice_insolation_forcing "' // TRIM( C%choice_insolation_forcing) // '"!')
    END IF

    ! Check if the requested time is enveloped by the two timeframes;
    ! if not, read the two relevant timeframes from the NetCDF file
    IF (time_applied < climate%snapshot%ins_t0 .OR. time_applied > climate%snapshot%ins_t1) THEN
      IF (par%primary)  WRITE(0,*) '   Model time is out of the current insolation timeframes. Updating timeframes...'
      CALL update_insolation_timeframes_from_file( climate, time_applied, mesh)
    END IF

    ! Calculate timeframe interpolation weights (plus safety checks for when the extend beyond the record)
    if (climate%snapshot%ins_t1 == climate%snapshot%ins_t0) then
      wt0 = 0._dp
      wt1 = 1._dp
    else
      if (time_applied > climate%snapshot%ins_t1) then
        wt0 = 0._dp
      elseif (time_applied < climate%snapshot%ins_t0) then
        wt0 = 1._dp
      else
        wt0 = (climate%snapshot%ins_t1 - time_applied) / (climate%snapshot%ins_t1 - climate%snapshot%ins_t0)
      end if
      wt1 = 1._dp - wt0
    end if

    ! Interpolate the two timeframes
    do vi = mesh%vi1, mesh%vi2
      do m = 1, 12
        climate%snapshot%Q_TOA(vi, m) = wt0 * climate%snapshot%ins_Q_TOA0(vi, m) + wt1 * climate%snapshot%ins_Q_TOA1(vi, m)
      end do
    end do

    ! Finalise routine path
    CALL finalise_routine( routine_name)

  END SUBROUTINE get_insolation_at_time

  SUBROUTINE update_insolation_timeframes_from_file( climate, time, mesh)
    ! Read the NetCDF file containing the insolation forcing data. Only read the time frames enveloping the current
    ! coupling timestep to save on memory usage. Only done by master.

    ! NOTE: assumes time in forcing file is in kyr

    IMPLICIT NONE

    TYPE(type_mesh),                  INTENT(IN)     :: mesh
    TYPE(type_climate_model),         INTENT(INOUT)  :: climate
    REAL(dp),                         INTENT(IN)     :: time

    ! Local variables:
    CHARACTER(LEN=256), PARAMETER                      :: routine_name = 'update_insolation_timeframes_from_file'
    INTEGER                                            :: ti0, ti1, ncid
    CHARACTER(LEN=256)                                 :: str

    ! Add routine to path
    CALL init_routine( routine_name)

    IF     (C%choice_insolation_forcing == 'none') THEN
      CALL crash('insolation should not be used when choice_insolation_forcing = "none"!')
    ELSEIF (C%choice_insolation_forcing == 'static' .OR. &
            C%choice_insolation_forcing == 'realistic') THEN

      ! Update insolation
      ! Find time indices to be read
      !IF (par%primary) THEN

        call read_field_from_file_0D( C%filename_insolation, field_name_options_time, climate%snapshot%ins_t0, time_to_read = time)
        
        ! if the desired time is after t0, we read one record after for t1
        if (time >= climate%snapshot%ins_t0) then
          call read_field_from_file_0D( C%filename_insolation, field_name_options_time, climate%snapshot%ins_t1, time_to_read = time+1000._dp)
        else
        ! otherwise we read one record before for t0, and that record becomes t1
          call read_field_from_file_0D( C%filename_insolation, field_name_options_time, climate%snapshot%ins_t1, time_to_read = time)
          call read_field_from_file_0D( C%filename_insolation, field_name_options_time, climate%snapshot%ins_t0, time_to_read = time-1000._dp)
        end if

      !END IF ! IF (par%primary) THEN
      call read_field_from_file_2D_monthly( C%filename_insolation, field_name_options_insolation, mesh, climate%snapshot%ins_Q_TOA0, time_to_read = climate%snapshot%ins_t0)
      call read_field_from_file_2D_monthly( C%filename_insolation, field_name_options_insolation, mesh, climate%snapshot%ins_Q_TOA1, time_to_read = climate%snapshot%ins_t1)

      call warning('insolation timeframes at t = {dp_01} are ins_t0={dp_02} and ins_t1={dp_03}', dp_01 =  time, dp_02 = climate%snapshot%ins_t0, dp_03 = climate%snapshot%ins_t1)

    ELSE
      CALL crash('unknown choice_insolation_forcing "' // TRIM( C%choice_insolation_forcing) // '"!')
    END IF

    ! Finalise routine path
    CALL finalise_routine( routine_name)

  END SUBROUTINE update_insolation_timeframes_from_file

  subroutine remap_climate_realistic(mesh_old, mesh_new, climate, region_name)
    ! In/out variables
    type(type_mesh),                        intent(in)    :: mesh_old
    type(type_mesh),                        intent(in)    :: mesh_new
    type(type_climate_model),               intent(inout) :: climate
    character(LEN=3),                       intent(in)    :: region_name

    ! Local variables
    character(LEN=256), parameter                         :: routine_name = 'remap_climate_realistic' 
    character(LEN=256)                                    :: choice_climate_model
    character(LEN=256)                                    :: filename_climate_snapshot
    character(LEN=256)                                    :: choice_SMB_model

    ! Add routine to path
    call init_routine( routine_name)

    ! Determine which climate model to initialise for this region
    if     (region_name == 'NAM') then
      filename_climate_snapshot = C%filename_climate_snapshot_NAM
      choice_SMB_model = C%choice_SMB_model_NAM
    elseif (region_name == 'EAS') then
      filename_climate_snapshot = C%filename_climate_snapshot_EAS
      choice_SMB_model = C%choice_SMB_model_EAS
    elseif (region_name == 'GRL') then
      filename_climate_snapshot = C%filename_climate_snapshot_GRL
      choice_SMB_model = C%choice_SMB_model_GRL
    elseif (region_name == 'ANT') THEN
      filename_climate_snapshot = C%filename_climate_snapshot_ANT
      choice_SMB_model = C%choice_SMB_model_ANT
    else
      call crash('unknown region_name "' // region_name // '"')
    end if
      
    if (C%choice_climate_model_realistic == 'snapshot' .AND. choice_SMB_model == 'IMAU-ITM') then
      ! reallocate IMAU-ITM variables
      call reallocate_bounds( climate%snapshot%ins_Q_TOA0, mesh_new%vi1, mesh_new%vi2,12)
      call reallocate_bounds( climate%snapshot%ins_Q_TOA1, mesh_new%vi1, mesh_new%vi2,12)
      call reallocate_bounds( climate%snapshot%Q_TOA, mesh_new%vi1, mesh_new%vi2,12)
      ! reallocate Hs from climate
      call reallocate_bounds( climate%snapshot%Hs, mesh_new%vi1, mesh_new%vi2)

      ! Read single-time data from external file
      call read_field_from_file_2D( filename_climate_snapshot, 'Hs', mesh_new, climate%snapshot%Hs)
      call read_field_from_file_2D_monthly( filename_climate_snapshot, 'T2m', mesh_new, climate%T2m)
      call read_field_from_file_2D_monthly( filename_climate_snapshot, 'Precip', mesh_new, climate%Precip)
    end if

    ! Finalise routine path
    call finalise_routine( routine_name)

  end subroutine remap_climate_realistic

=======
>>>>>>> 3546fbd0
END MODULE climate_realistic<|MERGE_RESOLUTION|>--- conflicted
+++ resolved
@@ -17,12 +17,9 @@
   USE global_forcings_main
   USE netcdf_io_main
   USE netcdf_basic
-<<<<<<< HEAD
-  use reallocate_mod                                         , only: reallocate_bounds
-=======
   use mpi_distributed_memory, only: distribute_from_primary
   use climate_matrix_utilities, only: get_insolation_at_time
->>>>>>> 3546fbd0
+  use reallocate_mod                                         , only: reallocate_bounds
 
   IMPLICIT NONE
 
@@ -319,128 +316,6 @@
 
   END SUBROUTINE initialise_insolation_forcing
 
-<<<<<<< HEAD
-  SUBROUTINE get_insolation_at_time( mesh, time, climate)
-    ! Get monthly insolation at time t on the regional grid
-
-    IMPLICIT NONE
-
-    ! In/output variables:
-    TYPE(type_mesh),                        INTENT(IN)    :: mesh
-    TYPE(type_climate_model),               INTENT(INOUT) :: climate
-    REAL(dp),                               INTENT(IN)    :: time
-
-    ! Local variables:
-    CHARACTER(LEN=256), PARAMETER                    :: routine_name = 'get_insolation_at_time'
-    REAL(dp)                                         :: time_applied
-    INTEGER                                          :: vi,m 
-    REAL(dp)                                         :: wt0, wt1
-
-    ! Add routine to path
-    CALL init_routine( routine_name)
-
-    time_applied = 0._dp
-
-    ! Safety
-    IF     (C%choice_insolation_forcing == 'none') THEN
-      CALL crash('insolation should not be used when choice_insolation_forcing = "none"!')
-    ELSEIF (C%choice_insolation_forcing == 'static') THEN
-      time_applied = C%static_insolation_time
-    ELSEIF (C%choice_insolation_forcing == 'realistic') THEN
-      time_applied = time
-    ELSE
-      CALL crash('unknown choice_insolation_forcing "' // TRIM( C%choice_insolation_forcing) // '"!')
-    END IF
-
-    ! Check if the requested time is enveloped by the two timeframes;
-    ! if not, read the two relevant timeframes from the NetCDF file
-    IF (time_applied < climate%snapshot%ins_t0 .OR. time_applied > climate%snapshot%ins_t1) THEN
-      IF (par%primary)  WRITE(0,*) '   Model time is out of the current insolation timeframes. Updating timeframes...'
-      CALL update_insolation_timeframes_from_file( climate, time_applied, mesh)
-    END IF
-
-    ! Calculate timeframe interpolation weights (plus safety checks for when the extend beyond the record)
-    if (climate%snapshot%ins_t1 == climate%snapshot%ins_t0) then
-      wt0 = 0._dp
-      wt1 = 1._dp
-    else
-      if (time_applied > climate%snapshot%ins_t1) then
-        wt0 = 0._dp
-      elseif (time_applied < climate%snapshot%ins_t0) then
-        wt0 = 1._dp
-      else
-        wt0 = (climate%snapshot%ins_t1 - time_applied) / (climate%snapshot%ins_t1 - climate%snapshot%ins_t0)
-      end if
-      wt1 = 1._dp - wt0
-    end if
-
-    ! Interpolate the two timeframes
-    do vi = mesh%vi1, mesh%vi2
-      do m = 1, 12
-        climate%snapshot%Q_TOA(vi, m) = wt0 * climate%snapshot%ins_Q_TOA0(vi, m) + wt1 * climate%snapshot%ins_Q_TOA1(vi, m)
-      end do
-    end do
-
-    ! Finalise routine path
-    CALL finalise_routine( routine_name)
-
-  END SUBROUTINE get_insolation_at_time
-
-  SUBROUTINE update_insolation_timeframes_from_file( climate, time, mesh)
-    ! Read the NetCDF file containing the insolation forcing data. Only read the time frames enveloping the current
-    ! coupling timestep to save on memory usage. Only done by master.
-
-    ! NOTE: assumes time in forcing file is in kyr
-
-    IMPLICIT NONE
-
-    TYPE(type_mesh),                  INTENT(IN)     :: mesh
-    TYPE(type_climate_model),         INTENT(INOUT)  :: climate
-    REAL(dp),                         INTENT(IN)     :: time
-
-    ! Local variables:
-    CHARACTER(LEN=256), PARAMETER                      :: routine_name = 'update_insolation_timeframes_from_file'
-    INTEGER                                            :: ti0, ti1, ncid
-    CHARACTER(LEN=256)                                 :: str
-
-    ! Add routine to path
-    CALL init_routine( routine_name)
-
-    IF     (C%choice_insolation_forcing == 'none') THEN
-      CALL crash('insolation should not be used when choice_insolation_forcing = "none"!')
-    ELSEIF (C%choice_insolation_forcing == 'static' .OR. &
-            C%choice_insolation_forcing == 'realistic') THEN
-
-      ! Update insolation
-      ! Find time indices to be read
-      !IF (par%primary) THEN
-
-        call read_field_from_file_0D( C%filename_insolation, field_name_options_time, climate%snapshot%ins_t0, time_to_read = time)
-        
-        ! if the desired time is after t0, we read one record after for t1
-        if (time >= climate%snapshot%ins_t0) then
-          call read_field_from_file_0D( C%filename_insolation, field_name_options_time, climate%snapshot%ins_t1, time_to_read = time+1000._dp)
-        else
-        ! otherwise we read one record before for t0, and that record becomes t1
-          call read_field_from_file_0D( C%filename_insolation, field_name_options_time, climate%snapshot%ins_t1, time_to_read = time)
-          call read_field_from_file_0D( C%filename_insolation, field_name_options_time, climate%snapshot%ins_t0, time_to_read = time-1000._dp)
-        end if
-
-      !END IF ! IF (par%primary) THEN
-      call read_field_from_file_2D_monthly( C%filename_insolation, field_name_options_insolation, mesh, climate%snapshot%ins_Q_TOA0, time_to_read = climate%snapshot%ins_t0)
-      call read_field_from_file_2D_monthly( C%filename_insolation, field_name_options_insolation, mesh, climate%snapshot%ins_Q_TOA1, time_to_read = climate%snapshot%ins_t1)
-
-      call warning('insolation timeframes at t = {dp_01} are ins_t0={dp_02} and ins_t1={dp_03}', dp_01 =  time, dp_02 = climate%snapshot%ins_t0, dp_03 = climate%snapshot%ins_t1)
-
-    ELSE
-      CALL crash('unknown choice_insolation_forcing "' // TRIM( C%choice_insolation_forcing) // '"!')
-    END IF
-
-    ! Finalise routine path
-    CALL finalise_routine( routine_name)
-
-  END SUBROUTINE update_insolation_timeframes_from_file
-
   subroutine remap_climate_realistic(mesh_old, mesh_new, climate, region_name)
     ! In/out variables
     type(type_mesh),                        intent(in)    :: mesh_old
@@ -493,6 +368,4 @@
 
   end subroutine remap_climate_realistic
 
-=======
->>>>>>> 3546fbd0
 END MODULE climate_realistic