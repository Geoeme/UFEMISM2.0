MODULE BMB_main

  ! The main BMB model module.

! ===== Preamble =====
! ====================

  USE precisions                                             , ONLY: dp
  USE mpi_basic                                              , ONLY: par, sync
  USE control_resources_and_error_messaging                  , ONLY: crash, init_routine, finalise_routine, colour_string
  USE model_configuration                                    , ONLY: C
  USE parameters
  USE mesh_types                                             , ONLY: type_mesh
  USE ice_model_types                                        , ONLY: type_ice_model
  USE ocean_model_types                                      , ONLY: type_ocean_model
  USE reference_geometry_types                               , ONLY: type_reference_geometry
  USE SMB_model_types                                        , ONLY: type_SMB_model
  USE BMB_model_types                                        , ONLY: type_BMB_model
  USE laddie_model_types                                     , ONLY: type_laddie_model
  USE BMB_idealised                                          , ONLY: initialise_BMB_model_idealised, run_BMB_model_idealised
  USE BMB_prescribed                                         , ONLY: initialise_BMB_model_prescribed, run_BMB_model_prescribed
  USE BMB_parameterised                                      , ONLY: initialise_BMB_model_parameterised, run_BMB_model_parameterised
  USE BMB_laddie                                             , ONLY: initialise_BMB_model_laddie, run_BMB_model_laddie, remap_BMB_model_laddie
  USE laddie_main                                            , ONLY: initialise_laddie_model, run_laddie_model, remap_laddie_model
  USE reallocate_mod                                         , ONLY: reallocate_bounds
  use ice_geometry_basics, only: is_floating
  USE mesh_utilities                                         , ONLY: extrapolate_Gaussian
  use netcdf_io_main
  use ocean_main                                             , ONLY: remap_ocean_model

  IMPLICIT NONE

CONTAINS

! ===== Main routines =====
! =========================

  SUBROUTINE run_BMB_model( mesh, ice, ocean, refgeo, SMB, BMB, region_name, time)
    ! Calculate the basal mass balance

    ! In/output variables:
    TYPE(type_mesh),                        INTENT(IN)    :: mesh
    TYPE(type_ice_model),                   INTENT(IN)    :: ice
    TYPE(type_ocean_model),                 INTENT(IN)    :: ocean
    TYPE(type_reference_geometry),          INTENT(IN)    :: refgeo
    TYPE(type_SMB_model),                   INTENT(IN)    :: SMB
    TYPE(type_BMB_model),                   INTENT(INOUT) :: BMB
    CHARACTER(LEN=3),                       INTENT(IN)    :: region_name
    REAL(dp),                               INTENT(IN)    :: time

    ! Local variables:
    CHARACTER(LEN=256), PARAMETER                         :: routine_name = 'run_BMB_model'
    CHARACTER(LEN=256)                                    :: choice_BMB_model
    CHARACTER(LEN=256)                                    :: choice_BMB_model_ROI
    INTEGER                                               :: vi

    ! Add routine to path
    CALL init_routine( routine_name)

    ! Determine which BMB model to run for this region
    SELECT CASE (region_name)
      CASE ('NAM')
        choice_BMB_model      = C%choice_BMB_model_NAM
        choice_BMB_model_ROI  = C%choice_BMB_model_NAM_ROI
      CASE ('EAS')
        choice_BMB_model      = C%choice_BMB_model_EAS
        choice_BMB_model_ROI  = C%choice_BMB_model_EAS_ROI
      CASE ('GRL')
        choice_BMB_model      = C%choice_BMB_model_GRL
        choice_BMB_model_ROI  = C%choice_BMB_model_GRL_ROI
      CASE ('ANT')
        choice_BMB_model      = C%choice_BMB_model_ANT
        choice_BMB_model_ROI  = C%choice_BMB_model_ANT_ROI
      CASE DEFAULT
        CALL crash('unknown region_name "' // region_name // '"')
    END SELECT

    ! Check if we need to calculate a new BMB
    IF (C%do_asynchronous_BMB) THEN
      ! Asynchronous coupling: do not calculate a new BMB in
      ! every model loop, but only at its own separate time step

      ! Check if this is the next BMB time step
      IF (time == BMB%t_next) THEN
        ! Go on to calculate a new BMB
        BMB%t_next = time + C%dt_BMB
      ELSEIF (time > BMB%t_next) THEN
        ! This should not be possible
        CALL crash('overshot the BMB time step')
      ELSE
        ! It is not yet time to calculate a new BMB

        ! Apply subgrid scheme of old BMB to new mask
        SELECT CASE (choice_BMB_model)
          CASE ('inverted')
            ! No need to do anything
          CASE ('prescribed_fixed')
            ! No need to do anything
          CASE ('laddie')
            ! No need to do anything
          CASE DEFAULT
            CALL apply_BMB_subgrid_scheme( mesh, ice, BMB)
        END SELECT

        CALL finalise_routine( routine_name)
        RETURN
      END IF

    ELSE ! IF (C%do_asynchronous_BMB) THEN
      ! Synchronous coupling: calculate a new BMB in every model loop
      BMB%t_next = time + C%dt_BMB
    END IF

    ! Run the chosen BMB model
    SELECT CASE (choice_BMB_model)
      CASE ('uniform')
        BMB%BMB_shelf = 0._dp
        DO vi = mesh%vi1, mesh%vi2
          IF (ice%mask_floating_ice( vi) .OR. ice%mask_icefree_ocean( vi) .OR. ice%mask_gl_gr( vi)) THEN
            BMB%BMB_shelf( vi) = C%uniform_BMB
          END IF
        END DO
      CASE ('prescribed')
        CALL run_BMB_model_prescribed( mesh, ice, BMB, region_name, time)
      CASE ('prescribed_fixed')
        ! No need to do anything
      CASE ('idealised')
        CALL run_BMB_model_idealised( mesh, ice, BMB, time)
      CASE ('parameterised')
        CALL run_BMB_model_parameterised( mesh, ice, ocean, BMB)
      CASE ('inverted')
        CALL run_BMB_model_inverted( mesh, ice, BMB, time)
      CASE ('laddie_py')
        CALL run_BMB_model_laddie( mesh, ice, BMB, time, .FALSE.)
      CASE ('laddie')
        IF (time == C%start_time_of_run) THEN
          CALL run_laddie_model( mesh, ice, ocean, BMB%laddie, time, C%time_duration_laddie_init)
        ELSE
          CALL run_laddie_model( mesh, ice, ocean, BMB%laddie, time, C%time_duration_laddie)
        END IF

        DO vi = mesh%vi1, mesh%vi2
          BMB%BMB( vi) = -BMB%laddie%melt( vi) * sec_per_year
        END DO
      CASE DEFAULT
        CALL crash('unknown choice_BMB_model "' // TRIM( choice_BMB_model) // '"')
    END SELECT

    ! Check hybrid_ROI_BMB
    SELECT CASE (choice_BMB_model_ROI)
      CASE ('identical_to_choice_BMB_model')
        ! No need to do anything
      CASE ('uniform')
        ! Update BMB only for cells in ROI
        DO vi = mesh%vi1, mesh%vi2
          IF (ice%mask_ROI(vi)) THEN
            IF (ice%mask_floating_ice( vi) .OR. ice%mask_icefree_ocean( vi) .OR. ice%mask_gl_gr( vi)) THEN
              BMB%BMB_shelf( vi) = C%uniform_BMB_ROI
            END IF
          END IF
        END DO
        CALL apply_BMB_subgrid_scheme_ROI( mesh, ice, BMB)
      CASE ('laddie_py')
        ! run_BMB_model_laddie and read BMB values only for region of interest
        CALL run_BMB_model_laddie( mesh, ice, BMB, time, .TRUE.)
        CALL apply_BMB_subgrid_scheme_ROI( mesh, ice, BMB)
      CASE ('prescribed', 'prescribed_fixed', 'idealised', 'parameterised', 'inverted', 'laddie')
        CALL crash('this BMB_model "' // TRIM( choice_BMB_model_ROI) // '" is not implemented for hybrid-BMB in ROI yet')
      CASE DEFAULT
        CALL crash('unknown choice_BMB_model_ROI "' // TRIM( choice_BMB_model_ROI) // '"')
    END SELECT

    ! Apply subgrid scheme of old BMB to new mask
    SELECT CASE (choice_BMB_model)
      CASE ('inverted')
        ! No need to do anything
      CASE ('prescribed_fixed')
        ! No need to do anything
      CASE ('laddie')
        ! No need to do anything
      CASE DEFAULT
        CALL apply_BMB_subgrid_scheme( mesh, ice, BMB)
    END SELECT

    ! save BMB in BMB_modelled if applying transition phase
    IF (C%do_BMB_transition_phase) THEN
      DO vi = mesh%vi1, mesh%vi2
        BMB%BMB_modelled( vi) = BMB%BMB( vi)
      END DO
    END IF

    ! Finalise routine path
    CALL finalise_routine( routine_name)

  END SUBROUTINE run_BMB_model

  SUBROUTINE initialise_BMB_model( mesh, ice, ocean, BMB, region_name)
    ! Initialise the BMB model

    ! In- and output variables
    TYPE(type_mesh),                        INTENT(IN)    :: mesh
    TYPE(type_ice_model),                   INTENT(IN)    :: ice
    TYPE(type_ocean_model),                 INTENT(IN)    :: ocean
    TYPE(type_BMB_model),                   INTENT(OUT)   :: BMB
    CHARACTER(LEN=3),                       INTENT(IN)    :: region_name

    ! Local variables:
    CHARACTER(LEN=256), PARAMETER                         :: routine_name = 'initialise_BMB_model'
    CHARACTER(LEN=256)                                    :: choice_BMB_model
    CHARACTER(LEN=256)                                    :: choice_BMB_model_ROI

    ! Add routine to path
    CALL init_routine( routine_name)

    ! Print to terminal
    IF (par%primary)  WRITE(*,"(A)") '   Initialising basal mass balance model...'

    ! Determine which BMB model to initialise for this region
    SELECT CASE (region_name)
      CASE ('NAM')
        choice_BMB_model      = C%choice_BMB_model_NAM
        choice_BMB_model_ROI  = C%choice_BMB_model_NAM_ROI
      CASE ('EAS')
        choice_BMB_model      = C%choice_BMB_model_EAS
        choice_BMB_model_ROI  = C%choice_BMB_model_EAS_ROI
      CASE ('GRL')
        choice_BMB_model      = C%choice_BMB_model_GRL
        choice_BMB_model_ROI  = C%choice_BMB_model_GRL_ROI
      CASE ('ANT')
        choice_BMB_model      = C%choice_BMB_model_ANT
        choice_BMB_model_ROI  = C%choice_BMB_model_ANT_ROI
      CASE DEFAULT
        CALL crash('unknown region_name "' // region_name // '"')
    END SELECT

    ! Allocate memory for main variables
    ALLOCATE( BMB%BMB( mesh%vi1:mesh%vi2))
    BMB%BMB = 0._dp

    ! Allocate shelf BMB
    ALLOCATE( BMB%BMB_shelf( mesh%vi1:mesh%vi2))
    BMB%BMB_shelf = 0._dp

    ! Allocate inverted BMB
    ALLOCATE( BMB%BMB_inv( mesh%vi1:mesh%vi2))
    BMB%BMB_inv = 0._dp

    ! Allocate reference BMB
    ALLOCATE( BMB%BMB_ref( mesh%vi1:mesh%vi2))
    BMB%BMB_ref = 0._dp

    ! Allocate transition phase BMB
    ALLOCATE( BMB%BMB_transition_phase( mesh%vi1:mesh%vi2))
    BMB%BMB_transition_phase = 0._dp

    ! Allocate modelled BMB
    ALLOCATE( BMB%BMB_modelled( mesh%vi1:mesh%vi2))
    BMB%BMB_modelled = 0._dp

    ! Allocate mask for cavities
    ALLOCATE( BMB%mask_floating_ice( mesh%vi1:mesh%vi2))
    ALLOCATE( BMB%mask_gl_fl( mesh%vi1:mesh%vi2))
    ALLOCATE( BMB%mask_gl_gr( mesh%vi1:mesh%vi2))
    BMB%mask_floating_ice = ice%mask_floating_ice .AND. .NOT. ice%mask_gl_fl
    BMB%mask_gl_fl = ice%mask_gl_fl
    BMB%mask_gl_gr = ice%mask_gl_gr

    ! Set time of next calculation to start time
    BMB%t_next = C%start_time_of_run

    ! Determine which BMB model to initialise
    SELECT CASE (choice_BMB_model)
      CASE ('uniform')
        ! No need to do anything
      CASE ('prescribed')
        CALL initialise_BMB_model_prescribed( mesh, BMB, region_name)
      CASE ('prescribed_fixed')
        CALL initialise_BMB_model_prescribed( mesh, BMB, region_name)
        CALL apply_BMB_subgrid_scheme( mesh, ice, BMB)
      CASE ('idealised')
        CALL initialise_BMB_model_idealised( mesh, BMB)
      CASE ('parameterised')
        CALL initialise_BMB_model_parameterised( mesh, BMB)
      CASE ('inverted')
        ! No need to do anything
      CASE ('laddie_py')
        CALL initialise_BMB_model_laddie( mesh, BMB)
      CASE ('laddie')
        CALL initialise_laddie_model( mesh, BMB%laddie, ocean, ice)
      CASE DEFAULT
        CALL crash('unknown choice_BMB_model "' // TRIM( choice_BMB_model) // '"')
    END SELECT

    ! Check hybrid_ROI_BMB
    SELECT CASE (choice_BMB_model_ROI)
      CASE ('identical_to_choice_BMB_model')
        ! No need to do anything
      CASE ('uniform')
        ! No need to do anything
      CASE ('laddie_py')
         CALL initialise_BMB_model_laddie( mesh, BMB)
      CASE ('prescribed', 'prescribed_fixed', 'idealised', 'parameterised', 'inverted', 'laddie')
        CALL crash('this BMB_model "' // TRIM( choice_BMB_model_ROI) // '" is not implemented for hybrid-BMB in ROI yet')
      CASE DEFAULT
        CALL crash('unknown choice_BMB_model_ROI "' // TRIM( choice_BMB_model_ROI) // '"')
    END SELECT

    ! Finalise routine path
    CALL finalise_routine( routine_name)

  END SUBROUTINE initialise_BMB_model

  SUBROUTINE write_to_restart_file_BMB_model( mesh, BMB, region_name, time)
    ! Write to the restart file for the BMB model

    ! In/output variables:
    TYPE(type_mesh),                        INTENT(IN)    :: mesh
    TYPE(type_BMB_model),                   INTENT(IN)    :: BMB
    CHARACTER(LEN=3),                       INTENT(IN)    :: region_name
    REAL(dp),                               INTENT(IN)    :: time

    ! Local variables:
    CHARACTER(LEN=256), PARAMETER                         :: routine_name = 'write_to_restart_file_BMB_model'
    CHARACTER(LEN=256)                                    :: choice_BMB_model

    ! Add routine to path
    CALL init_routine( routine_name)

    ! Determine which BMB model to initialise for this region
    SELECT CASE (region_name)
      CASE ('NAM')
        choice_BMB_model = C%choice_BMB_model_NAM
      CASE ('EAS')
        choice_BMB_model = C%choice_BMB_model_EAS
      CASE ('GRL')
        choice_BMB_model = C%choice_BMB_model_GRL
      CASE ('ANT')
        choice_BMB_model = C%choice_BMB_model_ANT
      CASE DEFAULT
        CALL crash('unknown region_name "' // region_name // '"')
    END SELECT

    ! Write to the restart file of the chosen BMB model
    SELECT CASE (choice_BMB_model)
      CASE ('uniform')
        ! No need to do anything
      CASE ('prescribed')
        ! No need to do anything
      CASE ('prescribed_fixed')
        ! No need to do anything
      CASE ('idealised')
        ! No need to do anything
      CASE ('parameterised')
        ! No need to do anything
      CASE ('inverted')
        CALL write_to_restart_file_BMB_model_region( mesh, BMB, region_name, time)
      CASE ('laddie_py')
        ! No need to do anything
      CASE ('laddie')
        ! No need to do anything
      CASE DEFAULT
        CALL crash('unknown choice_BMB_model "' // TRIM( choice_BMB_model) // '"')
    END SELECT

    ! Finalise routine path
    CALL finalise_routine( routine_name)

  END SUBROUTINE write_to_restart_file_BMB_model

  SUBROUTINE write_to_restart_file_BMB_model_region( mesh, BMB, region_name, time)
    ! Write to the restart NetCDF file for the BMB model

    ! In/output variables:
    TYPE(type_mesh),          INTENT(IN) :: mesh
    TYPE(type_BMB_model),     INTENT(IN) :: BMB
    CHARACTER(LEN=3),         INTENT(IN) :: region_name
    REAL(dp),                 INTENT(IN) :: time

    ! Local variables:
    CHARACTER(LEN=256), PARAMETER        :: routine_name = 'write_to_restart_file_BMB_model_region'
    INTEGER                              :: ncid

    ! Add routine to path
    CALL init_routine( routine_name)

    ! If no NetCDF output should be created, do nothing
    IF (.NOT. C%do_create_netcdf_output) THEN
      CALL finalise_routine( routine_name)
      RETURN
    END IF

    ! Print to terminal
    IF (par%primary) WRITE(0,'(A)') '   Writing to BMB restart file "' // &
      colour_string( TRIM( BMB%restart_filename), 'light blue') // '"...'

    ! Open the NetCDF file
    CALL open_existing_netcdf_file_for_writing( BMB%restart_filename, ncid)

    ! Write the time to the file
    CALL write_time_to_file( BMB%restart_filename, ncid, time)

    ! ! Write the BMB fields to the file
    CALL write_to_field_multopt_mesh_dp_2D( mesh, BMB%restart_filename, ncid, 'BMB', BMB%BMB)

    ! Close the file
    CALL close_netcdf_file( ncid)

    ! Finalise routine path
    CALL finalise_routine( routine_name)

  END SUBROUTINE write_to_restart_file_BMB_model_region

  SUBROUTINE create_restart_file_BMB_model( mesh, BMB, region_name)
    ! Create the restart file for the BMB model

    ! In/output variables:
    TYPE(type_mesh),                        INTENT(IN)    :: mesh
    TYPE(type_BMB_model),                   INTENT(INOUT) :: BMB
    CHARACTER(LEN=3),                       INTENT(IN)    :: region_name

    ! Local variables:
    CHARACTER(LEN=256), PARAMETER                         :: routine_name = 'create_restart_file_BMB_model'
    CHARACTER(LEN=256)                                    :: choice_BMB_model

    ! Add routine to path
    CALL init_routine( routine_name)

    ! Determine which BMB model to initialise for this region
    SELECT CASE (region_name)
      CASE ('NAM')
        choice_BMB_model = C%choice_BMB_model_NAM
      CASE ('EAS')
        choice_BMB_model = C%choice_BMB_model_EAS
      CASE ('GRL')
        choice_BMB_model = C%choice_BMB_model_GRL
      CASE ('ANT')
        choice_BMB_model = C%choice_BMB_model_ANT
      CASE DEFAULT
        CALL crash('unknown region_name "' // region_name // '"')
    END SELECT

    ! Create the restart file of the chosen BMB model
    SELECT CASE (choice_BMB_model)
      CASE ('uniform')
        ! No need to do anything
      CASE ('prescribed')
        ! No need to do anything
      CASE ('prescribed_fixed')
        ! No need to do anything
      CASE ('idealised')
        ! No need to do anything
      CASE ('parameterised')
        ! No need to do anything
      CASE ('inverted')
        CALL create_restart_file_BMB_model_region( mesh, BMB, region_name)
      CASE ('laddie_py')
        ! No need to do anything
      CASE ('laddie')
        ! No need to do anything
      CASE DEFAULT
        CALL crash('unknown choice_BMB_model "' // TRIM( choice_BMB_model) // '"')
    END SELECT

    ! Finalise routine path
    CALL finalise_routine( routine_name)

  END SUBROUTINE create_restart_file_BMB_model

  SUBROUTINE create_restart_file_BMB_model_region( mesh, BMB, region_name)
    ! Create a restart NetCDF file for the BMB submodel
    ! Includes generation of the procedural filename (e.g. "restart_BMB_00001.nc")

    ! In/output variables:
    TYPE(type_mesh),          INTENT(IN)    :: mesh
    TYPE(type_BMB_model),     INTENT(INOUT) :: BMB
    CHARACTER(LEN=3),         INTENT(IN)    :: region_name

    ! Local variables:
    CHARACTER(LEN=256), PARAMETER           :: routine_name = 'create_restart_file_BMB_model_region'
    CHARACTER(LEN=256)                      :: filename_base
    INTEGER                                 :: ncid

    ! Add routine to path
    CALL init_routine( routine_name)

    ! If no NetCDF output should be created, do nothing
    IF (.NOT. C%do_create_netcdf_output) THEN
      CALL finalise_routine( routine_name)
      RETURN
    END IF

    ! Set the filename
    filename_base = TRIM( C%output_dir) // 'restart_BMB_' // region_name
    CALL generate_filename_XXXXXdotnc( filename_base, BMB%restart_filename)

    ! Print to terminal
    IF (par%primary) WRITE(0,'(A)') '   Creating BMB model restart file "' // &
      colour_string( TRIM( BMB%restart_filename), 'light blue') // '"...'

    ! Create the NetCDF file
    CALL create_new_netcdf_file_for_writing( BMB%restart_filename, ncid)

    ! Set up the mesh in the file
    CALL setup_mesh_in_netcdf_file( BMB%restart_filename, ncid, mesh)

    ! Add a time dimension to the file
    CALL add_time_dimension_to_file( BMB%restart_filename, ncid)

    ! Add the data fields to the file
    CALL add_field_mesh_dp_2D( BMB%restart_filename, ncid, 'BMB', long_name = 'Basal mass balance', units = 'm/yr')

    ! Close the file
    CALL close_netcdf_file( ncid)

    ! Finalise routine path
    CALL finalise_routine( routine_name)

  END SUBROUTINE create_restart_file_BMB_model_region

  SUBROUTINE remap_BMB_model( mesh_old, mesh_new, ice, ocean, BMB, region_name, time)
    ! Remap the BMB model

    ! In- and output variables
    TYPE(type_mesh),                        INTENT(IN)    :: mesh_old
    TYPE(type_mesh),                        INTENT(IN)    :: mesh_new
    TYPE(type_ice_model),                   INTENT(INOUT) :: ice
    TYPE(type_ocean_model),                 INTENT(INOUT) :: ocean
    TYPE(type_BMB_model),                   INTENT(INOUT) :: BMB
    CHARACTER(LEN=3),                       INTENT(IN)    :: region_name
    REAL(dp),                               INTENT(IN)    :: time

    ! Local variables:
    CHARACTER(LEN=256), PARAMETER                         :: routine_name = 'remap_BMB_model'
    CHARACTER(LEN=256)                                    :: choice_BMB_model

    ! Add routine to path
    CALL init_routine( routine_name)

    ! Print to terminal
    IF (par%primary)  WRITE(*,"(A)") '    Remapping basal mass balance model data to the new mesh...'

    ! Determine which BMB model to initialise for this region
    SELECT CASE (region_name)
      CASE ('NAM')
        choice_BMB_model = C%choice_BMB_model_NAM
      CASE ('EAS')
        choice_BMB_model = C%choice_BMB_model_EAS
      CASE ('GRL')
        choice_BMB_model = C%choice_BMB_model_GRL
      CASE ('ANT')
        choice_BMB_model = C%choice_BMB_model_ANT
      CASE DEFAULT
        CALL crash('unknown region_name "' // region_name // '"')
    END SELECT

    ! Reallocate memory for main variables
    CALL reallocate_bounds( BMB%BMB, mesh_new%vi1, mesh_new%vi2)
    CALL reallocate_bounds( BMB%BMB_shelf, mesh_new%vi1, mesh_new%vi2)
    CALL reallocate_bounds( BMB%BMB_inv, mesh_new%vi1, mesh_new%vi2)
    CALL reallocate_bounds( BMB%BMB_ref, mesh_new%vi1, mesh_new%vi2)
    CALL reallocate_bounds( BMB%BMB_transition_phase, mesh_new%vi1, mesh_new%vi2)
    CALL reallocate_bounds( BMB%BMB_modelled, mesh_new%vi1, mesh_new%vi2)

    ! Reallocate memory for cavity mask
    CALL reallocate_bounds( BMB%mask_floating_ice, mesh_new%vi1, mesh_new%vi2)
    CALL reallocate_bounds( BMB%mask_gl_fl, mesh_new%vi1, mesh_new%vi2)
    CALL reallocate_bounds( BMB%mask_gl_gr, mesh_new%vi1, mesh_new%vi2)

    ! Re-initialise
    BMB%mask_floating_ice = ice%mask_floating_ice .AND. .NOT. ice%mask_gl_fl
    BMB%mask_gl_fl = ice%mask_gl_fl
    BMB%mask_gl_gr = ice%mask_gl_gr

    ! Determine which BMB model to initialise
    SELECT CASE (choice_BMB_model)
      CASE ('uniform')
        ! No need to do anything
      CASE ('prescribed')
        CALL initialise_BMB_model_prescribed( mesh_new, BMB, region_name)
      CASE ('prescribed_fixed')
        CALL initialise_BMB_model_prescribed( mesh_new, BMB, region_name)
        CALL apply_BMB_subgrid_scheme( mesh_new, ice, BMB)
      CASE ('idealised')
        ! No need to do anything
      CASE ('parameterised')
<<<<<<< HEAD
        !CALL crash('Remapping after mesh update not implemented yet for parameterised BMB')
        !CALL initialise_BMB_model_parameterised( mesh_new, BMB)
=======
        CALL remap_ocean_model( mesh_old, mesh_new, ice, ocean, region_name)
>>>>>>> 66a3fc8d
        CALL run_BMB_model_parameterised( mesh_new, ice, ocean, BMB)
      CASE ('inverted')
        ! No need to do anything
      CASE ('laddie_py')
        CALL remap_BMB_model_laddie( mesh_new, BMB)
      CASE ('laddie')
        CALL remap_laddie_model( mesh_old, mesh_new, ice, ocean, BMB%laddie, time)
      CASE DEFAULT
        CALL crash('unknown choice_BMB_model "' // TRIM( choice_BMB_model) // '"')
    END SELECT

    ! Finalise routine path
    CALL finalise_routine( routine_name)

  END SUBROUTINE remap_BMB_model

! ===== Utilities =====
! =====================

  SUBROUTINE run_BMB_model_inverted( mesh, ice, BMB, time)
    ! Extrapolate inverted BMB values

    ! In/output variables:
    TYPE(type_mesh),                        INTENT(IN)    :: mesh
    TYPE(type_ice_model),                   INTENT(IN)    :: ice
    TYPE(type_BMB_model),                   INTENT(INOUT) :: BMB
    REAL(dp),                               INTENT(IN)    :: time

    ! Local variables:
    CHARACTER(LEN=256), PARAMETER                         :: routine_name = 'run_BMB_model_inverted'
    INTEGER                                               :: vi, ci, vj
    REAL(dp), DIMENSION(mesh%vi1:mesh%vi2)                :: BMB_floating_ice,  BMB_gl_fl, BMB_gl_gr
    INTEGER,  DIMENSION(mesh%vi1:mesh%vi2)                :: mask_floating_ice, mask_gl_fl, mask_gl_gr
    REAL(dp)                                              :: max_cavity_size, min_neighbour

    ! Add routine to path
    CALL init_routine( routine_name)

    ! Only run this routine if we are outside the core inversion
    ! which is performed within the ice dynamics model
    IF (time >= C%BMB_inversion_t_start .AND. &
        time <= C%BMB_inversion_t_end) THEN

      ! Save the current BMB field
      BMB%BMB_ref = BMB%BMB

      ! Save the current masks
      BMB%mask_floating_ice = ice%mask_floating_ice
      BMB%mask_gl_fl = ice%mask_gl_fl
      BMB%mask_gl_gr = ice%mask_gl_gr

      ! Finalise routine path
      CALL finalise_routine( routine_name)
      ! And exit
      RETURN

    END IF

    ! ! DENK DROM
    ! IF (time == C%start_time_of_run) THEN
    !   DO vi = mesh%vi1, mesh%vi2
    !     IF(ice%mask_floating_ice( vi)) BMB%BMB_ref( vi) = -.05_dp
    !     IF(ice%mask_gl_fl(        vi)) BMB%BMB_ref( vi) = -.2_dp
    !   END DO
    !   print*, ''
    !   print*, ':)'
    !   print*, ''
    ! END IF

    ! Set extrapolatable fields to the reference (inverted) BMB field
    BMB_floating_ice = BMB%BMB_ref
    BMB_gl_fl = BMB%BMB_ref
    BMB_gl_gr = BMB%BMB_ref

    ! Initialise extrapolation mask
    mask_floating_ice = 0
    mask_gl_fl = 0
    mask_gl_gr = 0

    ! Initialise maximum cavity size. The maximum size among
    ! all valid BMB cavities will be used as the search radius
    ! in the extrapolation later.
    max_cavity_size = MINVAL(mesh%R)

    ! Set extrapolation masks
    DO vi = mesh%vi1, mesh%vi2

      ! Skip vertices where BMB will not operate. These stay with extrapolation masks set to 0
      IF (.NOT. ice%mask_floating_ice( vi) .AND. .NOT. ice%mask_gl_gr( vi) .AND. .NOT. ice%mask_icefree_ocean( vi)) THEN
        CYCLE
      END IF

      ! Interior-shelf vertices. Values at floating grounding lines
      ! will be overwritten later after the extrapolations.
      IF (BMB%mask_floating_ice( vi)) THEN
        ! Inverted cavity: use as seed
        mask_floating_ice( vi) = 2
      ELSE
        ! New cavity: extrapolate here
        mask_floating_ice( vi) = 1
      END IF

      ! Floating-side grounding line vertices
      IF (BMB%mask_gl_fl( vi)) THEN
        ! Inverted cavity: use as seed
        mask_gl_fl( vi) = 2
      ELSE
        ! New cavity: extrapolate here
        mask_gl_fl( vi) = 1
      END IF

      ! Floating-side grounding line vertices
      IF (BMB%mask_gl_gr( vi)) THEN
        ! Inverted cavity: use as seed
        mask_gl_gr( vi) = 2
      ELSE
        ! New cavity: extrapolate here
        mask_gl_gr( vi) = 1
      END IF

      ! Check if this cavity has a lower resolution
      max_cavity_size = MAX( max_cavity_size, mesh%R( vi))

    END DO

    max_cavity_size = max_cavity_size / 3._dp

    ! == Extrapolate into new cavities
    ! ================================

    ! Perform the extrapolations - mask: 2 -> use as seed; 1 -> extrapolate; 0 -> ignore
    CALL extrapolate_Gaussian( mesh, mask_floating_ice, BMB_floating_ice, max_cavity_size)
    CALL extrapolate_Gaussian( mesh, mask_gl_fl, BMB_gl_fl, max_cavity_size)
    CALL extrapolate_Gaussian( mesh, mask_gl_gr, BMB_gl_gr, max_cavity_size)

    ! == Final BMB field
    ! ==================

    DO vi = mesh%vi1, mesh%vi2

      ! Floating-side grounding lines, or previously iced inverted ones
      IF (ice%mask_gl_fl( vi) .OR. (ice%mask_icefree_ocean( vi) .AND. BMB%mask_gl_fl( vi))) THEN
        BMB%BMB( vi) = BMB_gl_fl( vi)

      ! Interior shelves, or previously iced inverted ones
      ELSEIF (ice%mask_floating_ice( vi) .OR. (ice%mask_icefree_ocean( vi) .AND. BMB%mask_floating_ice( vi))) THEN
        BMB%BMB( vi) = BMB_floating_ice( vi)

      ! Grounded-side grounding lines, or previously iced inverted ones
      ELSEIF (ice%mask_gl_gr( vi) .OR. (ice%mask_icefree_ocean( vi) .AND. BMB%mask_gl_gr( vi))) THEN
        IF (BMB%mask_gl_gr( vi)) THEN
          ! Original grounded-side grounding line: apply full value
          BMB%BMB( vi) = BMB_gl_gr( vi)
        ELSE
          ! New grounded-side grounding line: scale value based on floating fraction
          BMB%BMB( vi) = BMB_gl_gr( vi) * (1._dp - ice%fraction_gr( vi))
        END IF

      ! Original ice-free ocean
      ELSEIF (ice%mask_icefree_ocean( vi)) THEN
        ! Use inverted value directly
        BMB%BMB( vi) = BMB%BMB_ref( vi)

      ! Not a place where we want BMB
      ELSE
        BMB%BMB( vi) = 0._dp

      END IF
    END DO

    ! Finalise routine path
    CALL finalise_routine( routine_name)

  END SUBROUTINE run_BMB_model_inverted

  SUBROUTINE apply_BMB_subgrid_scheme( mesh, ice, BMB)
    ! Apply selected scheme for sub-grid shelf melt
    ! (see Leguy et al. 2021 for explanations of the three schemes)

    ! In- and output variables
    TYPE(type_mesh),                        INTENT(IN)    :: mesh
    TYPE(type_ice_model),                   INTENT(IN)    :: ice
    TYPE(type_BMB_model),                   INTENT(INOUT) :: BMB

    ! Local variables:
    CHARACTER(LEN=256), PARAMETER                         :: routine_name = 'apply_BMB_subgrid_scheme'
    CHARACTER(LEN=256)                                    :: choice_BMB_subgrid
    INTEGER                                               :: vi

    ! Add routine to path
    CALL init_routine( routine_name)

    ! Note: apply extrapolation_FCMP_to_PMP to non-laddie BMB models before applying sub-grid schemes

    BMB%BMB = 0._dp

    DO vi = mesh%vi1, mesh%vi2
      ! Different sub-grid schemes for sub-shelf melt
      CALL compute_subgrid_BMB(ice, BMB, vi)
    END DO
    CALL sync

    ! Finalise routine path
    CALL finalise_routine( routine_name)

  END SUBROUTINE apply_BMB_subgrid_scheme

    SUBROUTINE apply_BMB_subgrid_scheme_ROI( mesh, ice, BMB)
    ! Apply selected scheme for sub-grid shelf melt
    ! (see Leguy et al. 2021 for explanations of the three schemes)

    ! In- and output variables
    TYPE(type_mesh),                        INTENT(IN)    :: mesh
    TYPE(type_ice_model),                   INTENT(IN)    :: ice
    TYPE(type_BMB_model),                   INTENT(INOUT) :: BMB

    ! Local variables:
    CHARACTER(LEN=256), PARAMETER                         :: routine_name = 'apply_BMB_subgrid_scheme_ROI'
    CHARACTER(LEN=256)                                    :: choice_BMB_subgrid
    INTEGER                                               :: vi

    ! Add routine to path
    CALL init_routine( routine_name)

    ! Note: apply extrapolation_FCMP_to_PMP to non-laddie BMB models before applying sub-grid schemes

    DO vi = mesh%vi1, mesh%vi2
      ! Only for ROI cells
      IF (ice%mask_ROI(vi)) THEN
        CALL compute_subgrid_BMB(ice, BMB, vi)
      END IF
    END DO
    CALL sync

    ! Finalise routine path
    CALL finalise_routine( routine_name)

  END SUBROUTINE apply_BMB_subgrid_scheme_ROI

  SUBROUTINE compute_subgrid_BMB(ice, BMB, vi)

    INTEGER                     , INTENT(IN)              :: vi
    TYPE(type_ice_model),                   INTENT(IN)    :: ice
    TYPE(type_BMB_model),                   INTENT(INOUT) :: BMB

    ! Different sub-grid schemes for sub-shelf melt
        IF (C%do_subgrid_BMB_at_grounding_line) THEN
          IF     (C%choice_BMB_subgrid == 'FCMP') THEN
            ! Apply FCMP scheme
            IF (ice%mask_floating_ice( vi)) BMB%BMB( vi) = BMB%BMB_shelf( vi)

          ELSEIF (C%choice_BMB_subgrid == 'PMP') THEN
            ! Apply PMP scheme
            IF (ice%mask_floating_ice( vi) .OR. ice%mask_gl_gr( vi)) BMB%BMB( vi) = (1._dp - ice%fraction_gr( vi)) * BMB%BMB_shelf( vi)
          ELSE
            CALL crash('unknown choice_BMB_subgrid "' // TRIM(C%choice_BMB_subgrid) // '"!')
          END IF
        ELSE
          ! Apply NMP scheme
          IF (ice%fraction_gr( vi) == 0._dp) BMB%BMB( vi) = BMB%BMB_shelf( vi)
        END IF

  END SUBROUTINE compute_subgrid_BMB

END MODULE BMB_main<|MERGE_RESOLUTION|>--- conflicted
+++ resolved
@@ -583,12 +583,7 @@
       CASE ('idealised')
         ! No need to do anything
       CASE ('parameterised')
-<<<<<<< HEAD
-        !CALL crash('Remapping after mesh update not implemented yet for parameterised BMB')
-        !CALL initialise_BMB_model_parameterised( mesh_new, BMB)
-=======
         CALL remap_ocean_model( mesh_old, mesh_new, ice, ocean, region_name)
->>>>>>> 66a3fc8d
         CALL run_BMB_model_parameterised( mesh_new, ice, ocean, BMB)
       CASE ('inverted')
         ! No need to do anything
