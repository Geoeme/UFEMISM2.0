MODULE laddie_main

  ! The main laddie model module.

! ===== Preamble =====
! ====================

  USE precisions                                             , ONLY: dp
  USE mpi_basic                                              , ONLY: par, sync
  USE control_resources_and_error_messaging                  , ONLY: crash, init_routine, finalise_routine, colour_string, warning
  USE model_configuration                                    , ONLY: C
  USE parameters
  USE mesh_types                                             , ONLY: type_mesh
  USE ice_model_types                                        , ONLY: type_ice_model
  USE laddie_model_types                                     , ONLY: type_laddie_model, type_laddie_timestep
  USE ocean_model_types                                      , ONLY: type_ocean_model
  USE BMB_model_types                                        , ONLY: type_BMB_model
  USE reallocate_mod                                         , ONLY: reallocate_bounds
<<<<<<< HEAD
  USE remapping_main                                         , ONLY: map_from_mesh_to_mesh_with_reallocation_2D, & 
=======
  USE remapping_main                                         , ONLY: map_from_mesh_to_mesh_with_reallocation_2D, &
>>>>>>> 17f78584
                                                                     map_from_mesh_tri_to_mesh_tri_with_reallocation_2D
  USE laddie_utilities                                       , ONLY: compute_ambient_TS, allocate_laddie_model, &
                                                                     allocate_laddie_timestep, map_H_a_b, map_H_a_c
  use laddie_operators                                       , only: update_laddie_operators
  use laddie_velocity                                        , only: map_UV_b_c
  USE mesh_utilities                                         , ONLY: extrapolate_Gaussian
  use mesh_disc_apply_operators                              , only: map_b_a_2D
  use mesh_integrate_over_domain                             , only: integrate_over_domain, calc_and_print_min_mean_max
  USE mpi_distributed_memory                                 , ONLY: gather_to_all
  use mpi_distributed_shared_memory, only: reallocate_dist_shared, hybrid_to_dist, dist_to_hybrid
  use mesh_halo_exchange, only: exchange_halos
  use laddie_output, only: create_laddie_output_fields_file, create_laddie_output_scalar_file, &
      write_to_laddie_output_fields_file, write_to_laddie_output_scalar_file, buffer_laddie_scalars
  use laddie_integration, only: integrate_euler, integrate_fbrk3, integrate_lfra, move_laddie_timestep
  use mesh_repartitioning, only: repartition_mesh, repartition
  use mesh_memory, only: deallocate_mesh

  IMPLICIT NONE

CONTAINS

! ===== Main routines =====
! =========================

  subroutine run_laddie_model( mesh, ice, ocean, laddie, time, is_initial, region_name)
    ! Run the laddie model

    ! In/output variables
    type(type_mesh),         intent(in   ) :: mesh
    type(type_ice_model),    intent(in   ) :: ice
    type(type_ocean_model),  intent(in   ) :: ocean
    type(type_laddie_model), intent(inout) :: laddie
    real(dp),                intent(in   ) :: time
    logical,                 intent(in   ) :: is_initial
    character(len=3),        intent(in   ) :: region_name

    ! Local variables:
    character(len=1024), parameter :: routine_name = 'run_laddie_model'
    type(type_mesh)                :: mesh_repartitioned

    ! Add routine to path
    call init_routine( routine_name)

    call update_laddie_forcing( mesh, ice, ocean, laddie)

    ! Repartition the mesh so each process has (approximately)
    ! the same number of ice shelf vertices/triangles
    call repartition_mesh( mesh, mesh_repartitioned, laddie%mask_a, laddie%mask_b)

    ! Repartition laddie
    call repartition_laddie( mesh, mesh_repartitioned, laddie)

    ! Run laddie on the repartitioned mesh
    call run_laddie_model_repartitioned( mesh_repartitioned, laddie, time, is_initial, region_name)

    ! Un-repartition laddie
    call repartition_laddie( mesh_repartitioned, mesh, laddie)

    ! Clean up after yourself
    call deallocate_mesh( mesh_repartitioned)

    ! Finalise routine path
    call finalise_routine( routine_name)

  end subroutine run_laddie_model

  subroutine run_laddie_model_repartitioned( mesh, laddie, time, is_initial, region_name)
    ! Run the laddie model on the repartitioned mesh

    ! In/output variables
    type(type_mesh),         intent(in   ) :: mesh
    type(type_laddie_model), intent(inout) :: laddie
    real(dp),                intent(in   ) :: time
    logical,                 intent(in   ) :: is_initial
    character(len=3),        intent(in   ) :: region_name

    ! Local variables:
    character(len=1024), parameter :: routine_name = 'run_laddie_model_repartitioned'
    integer                        :: vi, ti
    real(dp)                       :: tl               ! [s] Laddie time
    real(dp)                       :: dt               ! [s] Laddie time step
    real(dp)                       :: duration         ! [days] Duration of run
    real(dp)                       :: ref_time         ! [s] Reference time for writing
    real(dp), parameter            :: time_relax_laddie = 0.02_dp ! [days]
    real(dp), parameter            :: fac_dt_relax = 3.0_dp ! Reduction factor of time step
    real(dp)                       :: time_to_write    ! [days]
    real(dp)                       :: last_write_time  ! [days]

    ! Add routine to path
    CALL init_routine( routine_name)

    ! == Preparation ==
    ! =================

    ! Extrapolate data into new cells
    CALL extrapolate_laddie_variables( mesh, laddie)

    ! == Update masks ==
    CALL update_laddie_masks( mesh, laddie)

    ! Set values to zero if outside laddie mask
    DO vi = mesh%vi1, mesh%vi2
      IF (.NOT. laddie%mask_a( vi)) THEN
        laddie%now%H( vi)     = 0.0_dp
        laddie%now%T( vi)     = 0.0_dp
        laddie%now%S( vi)     = 0.0_dp
        laddie%melt( vi)  = 0.0_dp
        laddie%entr( vi)  = 0.0_dp
      END IF
    END DO

    DO ti = mesh%ti1, mesh%ti2
      IF (.NOT. laddie%mask_b( ti)) THEN
        laddie%now%U( ti)     = 0.0_dp
        laddie%now%V( ti)     = 0.0_dp
        laddie%now%H_b( ti)   = 0.0_dp
      END IF
    END DO

    ! Simply set H_c zero everywhere, will be recomputed through mapping later
    laddie%now%H_c( mesh%ei1:mesh%ei2) = 0.0_dp

    ! == Update operators ==
    CALL update_laddie_operators( mesh, laddie)

    ! == Main time loop ==
    ! ====================

    ! Determine run duration and apply offset for initial run
    if (is_initial) then
      duration = C%time_duration_laddie_init
      ref_time = time*sec_per_year - duration*sec_per_day
    else
      duration = C%time_duration_laddie
      ref_time = time*sec_per_year
    end if

    tl = 0.0_dp
    last_write_time = 0.0_dp
    time_to_write = C%time_interval_scalar_output

    ! Perform first integration with half the time step for LFRA scheme
    dt = C%dt_laddie / fac_dt_relax
    if (C%choice_laddie_integration_scheme == 'lfra') then
      call integrate_lfra( mesh, laddie, tl, time, dt)
    end if

    DO WHILE (tl < duration * sec_per_day)

      ! Set time step
      IF (tl < time_relax_laddie * sec_per_day) THEN
        ! Relaxation, take short time step
        dt = C%dt_laddie / fac_dt_relax
      ELSE
        ! Regular timestep
        dt = C%dt_laddie
      END IF

      SELECT CASE(C%choice_laddie_integration_scheme)
        CASE DEFAULT
          CALL crash('unknown choice_laddie_integration_scheme "' // TRIM( C%choice_laddie_integration_scheme) // '"')
        CASE ('euler')
          CALL integrate_euler( mesh, laddie, tl, time, dt)
        CASE ('fbrk3')
          CALL integrate_fbrk3( mesh, laddie, tl, time, dt)
        CASE ('lfra')
          CALL integrate_lfra( mesh, laddie, tl, time, 2*dt)
      END SELECT

      ! Write to output
      if (C%do_write_laddie_output_fields) then
        call write_to_laddie_output_fields_file( mesh, laddie, region_name, ref_time + tl)
      end if

      if (C%do_write_laddie_output_scalar) then
        call buffer_laddie_scalars( mesh, laddie, ref_time + tl)

        ! Write if required
        if (tl > time_to_write * sec_per_day) then
          call write_to_laddie_output_scalar_file( laddie)
          last_write_time = time_to_write
          time_to_write = time_to_write + C%time_interval_scalar_output
        end if
      end if

    END DO !DO WHILE (tl < C%time_duration_laddie)

    ! Finalise routine path
    CALL finalise_routine( routine_name)

  end subroutine run_laddie_model_repartitioned

  SUBROUTINE initialise_laddie_model( mesh, laddie, ocean, ice, region_name)
    ! Initialise the laddie model

    ! In- and output variables

    TYPE(type_mesh),                        INTENT(IN)    :: mesh
    TYPE(type_laddie_model),                INTENT(INOUT) :: laddie
    TYPE(type_ocean_model),                 INTENT(IN)    :: ocean
    TYPE(type_ice_model),                   INTENT(IN)    :: ice
    character(len=3),                       intent(in   ) :: region_name

    ! Local variables:
    CHARACTER(LEN=256), PARAMETER                         :: routine_name = 'initialise_laddie_model'

    ! Add routine to path
    CALL init_routine( routine_name)

    ! Print to terminal
    IF (par%primary)  WRITE(*,"(A)") '   Initialising LADDIE model...'

    ! Allocate variables
    CALL allocate_laddie_model( mesh, laddie)

    call update_laddie_forcing( mesh, ice, ocean, laddie)

    ! == Update masks ==
    call update_laddie_masks( mesh, laddie)

    ! == Update operators ==
    CALL update_laddie_operators( mesh, laddie)

    ! Initialise requested timesteps
    CALL initialise_laddie_model_timestep( mesh, laddie, laddie%now)

    SELECT CASE(C%choice_laddie_integration_scheme)
      CASE DEFAULT
        CALL crash('unknown choice_laddie_integration_scheme "' // TRIM( C%choice_laddie_integration_scheme) // '"')
      CASE ('euler')
        CALL initialise_laddie_model_timestep( mesh, laddie, laddie%np1)
      CASE ('fbrk3')
        CALL initialise_laddie_model_timestep( mesh, laddie, laddie%np13)
        CALL initialise_laddie_model_timestep( mesh, laddie, laddie%np12)
        CALL initialise_laddie_model_timestep( mesh, laddie, laddie%np1)
      CASE ('lfra')
        call crash('LeapFrog RobertAsselin scheme does not work yet, use euler or fbrk3')
        CALL initialise_laddie_model_timestep( mesh, laddie, laddie%nm1)
        CALL initialise_laddie_model_timestep( mesh, laddie, laddie%np1)
    END SELECT

    ! Create output file
    if (C%do_write_laddie_output_fields) call create_laddie_output_fields_file( mesh, laddie, region_name)
    if (C%do_write_laddie_output_scalar) call create_laddie_output_scalar_file( laddie, region_name)

    ! Finalise routine path
    CALL finalise_routine( routine_name)

  END SUBROUTINE initialise_laddie_model

  SUBROUTINE initialise_laddie_model_timestep( mesh, laddie, npx)
    ! Initialise the laddie model for given timestep

    ! In- and output variables

    TYPE(type_mesh),                        INTENT(IN)    :: mesh
    TYPE(type_laddie_model),                INTENT(INOUT) :: laddie
    TYPE(type_laddie_timestep),             INTENT(INOUT) :: npx

    ! Local variables:
    CHARACTER(LEN=256), PARAMETER                         :: routine_name = 'initialise_laddie_model_timestep'
    INTEGER                                               :: vi

    ! Add routine to path
    CALL init_routine( routine_name)

    ! Allocate timestep
    CALL allocate_laddie_timestep( mesh, npx)

    ! Layer thickness
    DO vi = mesh%vi1, mesh%vi2
       IF (laddie%mask_a( vi)) THEN
         npx%H( vi)      = C%laddie_initial_thickness
       END IF
    END DO
    call exchange_halos( mesh, npx%H)

    ! Layer thickness on b and c grid
    CALL map_H_a_b( mesh, laddie, npx%H, npx%H_b)
    CALL map_H_a_c( mesh, laddie, npx%H, npx%H_c)

    ! Initialise ambient T and S
    CALL compute_ambient_TS( mesh, laddie, npx%H)

    ! Initialise main T and S
    DO vi = mesh%vi1, mesh%vi2
       IF (laddie%mask_a( vi)) THEN
         npx%T( vi)      = laddie%T_amb( vi) + C%laddie_initial_T_offset
         npx%S( vi)      = laddie%S_amb( vi) + C%laddie_initial_S_offset
       END IF
    END DO

    ! Finalise routine path
    CALL finalise_routine( routine_name)

  END SUBROUTINE initialise_laddie_model_timestep

  SUBROUTINE update_laddie_masks( mesh, laddie)
    ! Update bunch of masks for laddie at the start of a new run

    ! In- and output variables

    TYPE(type_mesh),                        INTENT(IN)    :: mesh
    TYPE(type_laddie_model),                INTENT(INOUT) :: laddie

    ! Local variables:
    CHARACTER(LEN=256), PARAMETER                         :: routine_name = 'update_laddie_masks'
    INTEGER                                               :: vi, ti, i, no

    ! Add routine to path
    CALL init_routine( routine_name)

    ! Mask on a-grid
    DO vi = mesh%vi1, mesh%vi2
      ! Check whether vertex on border
      IF (mesh%VBI( vi) > 0) THEN
        laddie%mask_a( vi)    = .false.
        laddie%mask_gr_a( vi) = .true.
      ELSE IF (laddie%Hi( vi) < 1.0 .and. laddie%mask_floating_ice( vi)) THEN
        laddie%mask_a( vi)    = .false.
        laddie%mask_oc_a( vi) = .true.
      ELSE
        ! Inherit regular masks
        laddie%mask_a( vi)    = laddie%mask_floating_ice( vi)
        laddie%mask_gr_a( vi) = laddie%mask_grounded_ice( vi) .OR. laddie%mask_icefree_land( vi)
        laddie%mask_oc_a( vi) = laddie%mask_icefree_ocean( vi)
      END IF

      ! Define domain for area integration
      if (laddie%mask_a( vi)) then
        laddie%domain_a( vi) = 1.0_dp
      else
        laddie%domain_a( vi) = 0.0_dp
      end if
    END DO

    call exchange_halos( mesh, laddie%mask_a)
    call exchange_halos( mesh, laddie%mask_gr_a)
    call exchange_halos( mesh, laddie%mask_oc_a)
    call exchange_halos( mesh, laddie%domain_a)

    call integrate_over_domain( mesh, laddie%domain_a, laddie%area_a)

    ! Mask on b-grid
    DO ti = mesh%ti1, mesh%ti2
      ! Initialise as false to overwrite previous mask
      laddie%mask_b( ti)    = .false.
      laddie%mask_gl_b( ti) = .false.
      laddie%mask_cf_b( ti) = .false.
      laddie%mask_oc_b( ti) = .false.

      ! Define floating mask if any of the three vertices is floating
      DO i = 1, 3
        vi = mesh%Tri( ti, i)
        IF (laddie%mask_a( vi)) THEN
          ! Set true if any of the three vertices is floating
          laddie%mask_b( ti) = .true.
        END IF
      END DO

      ! Define grounding line triangles
      DO i = 1, 3
        vi = mesh%Tri( ti, i)
        ! Check if any connected vertex is grounded
        IF (laddie%mask_gr_a( vi)) THEN
          ! Omit triangle from floating mask. Adjust for no slip conditions
          laddie%mask_b( ti) = .false.
          ! Define as grounding line triangle
          laddie%mask_gl_b( ti) = .true.
        END IF
      END DO

      ! Also define border triangles as grounding line
      IF (mesh%TriBI( ti) > 0) THEN
        ! Omit triangle from floating mask. Adjust for no slip conditions
        laddie%mask_b( ti) = .false.
        ! Define as grounding line triangle
        laddie%mask_gl_b( ti) = .true.
      END IF

      ! For non-grounding line triangles:
      IF (.NOT. laddie%mask_gl_b( ti)) THEN
        ! Define calving front triangles
        DO i = 1, 3
          vi = mesh%Tri( ti, i)
          ! Check if any vertex is icefree ocean
          IF (laddie%mask_oc_a( vi)) THEN
            ! Define as calving front triangle
            laddie%mask_cf_b( ti) = .true.
          END IF
        END DO
      END IF

      ! Define ocean triangles
      no = 0 ! Number of ice free ocean vertices
      DO i = 1, 3
        vi = mesh%Tri( ti, i)
        ! Check if vertex is icefree ocean
        IF (laddie%mask_oc_a( vi)) THEN
          no = no + 1
        END IF
      END DO
      ! Check whether all vertices are icefree ocean
      IF (no == 3) THEN
        ! Define as ocean triangle
        laddie%mask_oc_b( ti) = .true.
      END IF

      ! Define domain for area integration
      if (laddie%mask_b( ti)) then
        laddie%domain_b( ti) = 1.0_dp
      else
        laddie%domain_b( ti) = 0.0_dp
      end if
    END DO !ti = mesh%ti1, mesh%ti2

    call exchange_halos( mesh, laddie%mask_b)
    call exchange_halos( mesh, laddie%mask_gl_b)
    call exchange_halos( mesh, laddie%mask_cf_b)
    call exchange_halos( mesh, laddie%mask_oc_b)
    call exchange_halos( mesh, laddie%domain_b)

    call integrate_over_domain( mesh, laddie%domain_b, laddie%area_b)

    ! Finalise routine path
    CALL finalise_routine( routine_name)

  END SUBROUTINE update_laddie_masks

  SUBROUTINE extrapolate_laddie_variables( mesh, laddie)
    ! Update bunch of masks for laddie at the start of a new run

    ! In- and output variables

    TYPE(type_mesh),                        INTENT(IN)    :: mesh
    TYPE(type_laddie_model),                INTENT(INOUT) :: laddie

    ! Local variables:
    CHARACTER(LEN=256), PARAMETER                         :: routine_name = 'extrapolate_laddie_variables'
    INTEGER                                               :: vi
    INTEGER, DIMENSION(mesh%vi1: mesh%vi2)                :: mask
    REAL(dp), PARAMETER                                   :: sigma = 16000.0_dp
    real(dp), dimension(:), pointer :: H_loc, T_loc, S_loc

    ! Add routine to path
    CALL init_routine( routine_name)

    ! Initialise mask
    mask = 0

    ! Determine mask for seed (2: previously floating cells), fill (1: new floating cells), or ignore (0: grounded/ocean)
    DO vi = mesh%vi1, mesh%vi2
      ! Skip if vertex is at border
      IF (mesh%VBI( vi) > 0) CYCLE

      IF (C%choice_calving_law == 'threshold_thickness') THEN
        IF (laddie%Hi( vi) < C%calving_threshold_thickness_shelf .and. laddie%mask_floating_ice( vi)) CYCLE
      ELSE
        IF (laddie%Hi( vi) < 1.0 .and. laddie%mask_floating_ice( vi)) CYCLE
      END IF

      ! Currently floating ice, so either seed or fill here
      IF (laddie%mask_floating_ice( vi)) THEN
        IF (laddie%mask_a( vi)) THEN
          ! Data already available here, so use as seed
          mask( vi) = 2
        ELSE
          ! New floating cells, so fill here
          mask (vi) = 1
        END IF
      END IF
    END DO

    ! Apply extrapolation to H, T and S
    H_loc => laddie%now%H( mesh%vi1:mesh%vi2)
    T_loc => laddie%now%T( mesh%vi1:mesh%vi2)
    S_loc => laddie%now%S( mesh%vi1:mesh%vi2)
    CALL extrapolate_Gaussian( mesh, mask, H_loc, sigma)
    CALL extrapolate_Gaussian( mesh, mask, T_loc, sigma)
    CALL extrapolate_Gaussian( mesh, mask, S_loc, sigma)
    nullify( H_loc)
    nullify( T_loc)
    nullify( S_loc)

    ! The above should ensure that all (newly) floating vertices have a non-zero thickness
    ! In case the extrapolation did not cover this, apply a backup check to set values
    ! at non-zero initialisation
    DO vi = mesh%vi1, mesh%vi2
      ! Skip if vertex is at border
      IF (mesh%VBI( vi) > 0) CYCLE

      IF (C%choice_calving_law == 'threshold_thickness') THEN
        IF (laddie%Hi( vi) < C%calving_threshold_thickness_shelf .and. laddie%mask_floating_ice( vi)) CYCLE
      ELSE
        IF (laddie%Hi( vi) < 1.0 .and. laddie%mask_floating_ice( vi)) CYCLE
      END IF

      ! Currently floating ice, so either seed or fill here
      IF (laddie%mask_floating_ice( vi)) THEN
        IF (laddie%now%H( vi) == 0.0_dp) THEN
          laddie%now%H( vi) = C%laddie_thickness_minimum
          laddie%now%T( vi) = laddie%T_amb( vi) + C%laddie_initial_T_offset
          laddie%now%S( vi) = laddie%S_amb( vi) + C%laddie_initial_S_offset
        END IF
      END IF
    END DO

    ! Finalise routine path
    CALL finalise_routine( routine_name)

  END SUBROUTINE extrapolate_laddie_variables

  SUBROUTINE remap_laddie_model( mesh_old, mesh_new, ice, ocean, laddie, time, region_name)
    ! Reallocate and remap laddie variables

    ! In- and output variables
    TYPE(type_mesh),                        INTENT(IN)    :: mesh_old
    TYPE(type_mesh),                        INTENT(IN)    :: mesh_new
    TYPE(type_ice_model),                   INTENT(IN)    :: ice
    TYPE(type_ocean_model),                 INTENT(IN)    :: ocean
    TYPE(type_laddie_model),                INTENT(INOUT) :: laddie
    REAL(dp),                               INTENT(IN)    :: time
    character(len=3),                       intent(in   ) :: region_name

    ! Local variables:
    CHARACTER(LEN=256), PARAMETER                         :: routine_name = 'remap_laddie_model'

    ! Add routine to path
    CALL init_routine( routine_name)

    ! == Regular variables ==

    ! Thickness
    call reallocate_dist_shared( laddie%dH_dt,          laddie%wdH_dt,          mesh_new%pai_V%n_nih)
    laddie%dH_dt         ( mesh_new%pai_V%i1_nih  :mesh_new%pai_V%i2_nih  ) => laddie%dH_dt

    ! Forcing
    call reallocate_dist_shared( laddie%Hi                , laddie%wHi                , mesh_new%pai_V%n_nih)
    call reallocate_dist_shared( laddie%Hib               , laddie%wHib               , mesh_new%pai_V%n_nih)
    call reallocate_dist_shared( laddie%dHib_dx_b         , laddie%wdHib_dx_b         , mesh_new%pai_Tri%n_nih)
    call reallocate_dist_shared( laddie%dHib_dy_b         , laddie%wdHib_dy_b         , mesh_new%pai_Tri%n_nih)
    call reallocate_dist_shared( laddie%mask_icefree_land , laddie%wmask_icefree_land , mesh_new%pai_V%n_nih)
    call reallocate_dist_shared( laddie%mask_icefree_ocean, laddie%wmask_icefree_ocean, mesh_new%pai_V%n_nih)
    call reallocate_dist_shared( laddie%mask_grounded_ice , laddie%wmask_grounded_ice , mesh_new%pai_V%n_nih)
    call reallocate_dist_shared( laddie%mask_floating_ice , laddie%wmask_floating_ice , mesh_new%pai_V%n_nih)
    call reallocate_dist_shared( laddie%Ti                , laddie%wTi                , mesh_new%pai_V%n_nih, mesh_new%nz)
    call reallocate_dist_shared( laddie%T_ocean           , laddie%wT_ocean           , mesh_new%pai_V%n_nih, C%nz_ocean)
    call reallocate_dist_shared( laddie%S_ocean           , laddie%wS_ocean           , mesh_new%pai_V%n_nih, C%nz_ocean)
    laddie%Hi                ( mesh_new%pai_V%i1_nih  :mesh_new%pai_V%i2_nih               ) => laddie%Hi
    laddie%Hib               ( mesh_new%pai_V%i1_nih  :mesh_new%pai_V%i2_nih               ) => laddie%Hib
    laddie%dHib_dx_b         ( mesh_new%pai_Tri%i1_nih:mesh_new%pai_Tri%i2_nih             ) => laddie%dHib_dx_b
    laddie%dHib_dy_b         ( mesh_new%pai_Tri%i1_nih:mesh_new%pai_Tri%i2_nih             ) => laddie%dHib_dy_b
    laddie%mask_icefree_land ( mesh_new%pai_V%i1_nih  :mesh_new%pai_V%i2_nih               ) => laddie%mask_icefree_land
    laddie%mask_icefree_ocean( mesh_new%pai_V%i1_nih  :mesh_new%pai_V%i2_nih               ) => laddie%mask_icefree_ocean
    laddie%mask_grounded_ice ( mesh_new%pai_V%i1_nih  :mesh_new%pai_V%i2_nih               ) => laddie%mask_grounded_ice
    laddie%mask_floating_ice ( mesh_new%pai_V%i1_nih  :mesh_new%pai_V%i2_nih               ) => laddie%mask_floating_ice
    laddie%Ti                ( mesh_new%pai_V%i1_nih  :mesh_new%pai_V%i2_nih, 1:mesh_new%nz) => laddie%Ti
    laddie%T_ocean           ( mesh_new%pai_V%i1_nih  :mesh_new%pai_V%i2_nih, 1:C%nz_ocean ) => laddie%T_ocean
    laddie%S_ocean           ( mesh_new%pai_V%i1_nih  :mesh_new%pai_V%i2_nih, 1:C%nz_ocean ) => laddie%S_ocean

    ! Temperatures
    call reallocate_dist_shared( laddie%T_amb,          laddie%wT_amb,          mesh_new%pai_V%n_nih)
    call reallocate_dist_shared( laddie%T_base,         laddie%wT_base,         mesh_new%pai_V%n_nih)
    call reallocate_dist_shared( laddie%T_freeze,       laddie%wT_freeze,       mesh_new%pai_V%n_nih)
    laddie%T_amb         ( mesh_new%pai_V%i1_nih  :mesh_new%pai_V%i2_nih  ) => laddie%T_amb
    laddie%T_base        ( mesh_new%pai_V%i1_nih  :mesh_new%pai_V%i2_nih  ) => laddie%T_base
    laddie%T_freeze      ( mesh_new%pai_V%i1_nih  :mesh_new%pai_V%i2_nih  ) => laddie%T_freeze

    ! Salinities
    call reallocate_dist_shared( laddie%S_amb,          laddie%wS_amb,          mesh_new%pai_V%n_nih)
    call reallocate_dist_shared( laddie%S_base,         laddie%wS_base,         mesh_new%pai_V%n_nih)
    laddie%S_amb         ( mesh_new%pai_V%i1_nih  :mesh_new%pai_V%i2_nih  ) => laddie%S_amb
    laddie%S_base        ( mesh_new%pai_V%i1_nih  :mesh_new%pai_V%i2_nih  ) => laddie%S_base

    ! Densities and buoyancies
    call reallocate_dist_shared( laddie%rho,            laddie%wrho,            mesh_new%pai_V%n_nih)
    call reallocate_dist_shared( laddie%rho_amb,        laddie%wrho_amb,        mesh_new%pai_V%n_nih)
    call reallocate_dist_shared( laddie%drho_amb,       laddie%wdrho_amb,       mesh_new%pai_V%n_nih)
    call reallocate_dist_shared( laddie%Hdrho_amb,      laddie%wHdrho_amb,      mesh_new%pai_V%n_nih)
    call reallocate_dist_shared( laddie%Hdrho_amb_b,    laddie%wHdrho_amb_b,    mesh_new%pai_Tri%n_nih)
    call reallocate_dist_shared( laddie%drho_base,      laddie%wdrho_base,      mesh_new%pai_V%n_nih)
    laddie%rho           ( mesh_new%pai_V%i1_nih  :mesh_new%pai_V%i2_nih  ) => laddie%rho
    laddie%rho_amb       ( mesh_new%pai_V%i1_nih  :mesh_new%pai_V%i2_nih  ) => laddie%rho_amb
    laddie%drho_amb      ( mesh_new%pai_V%i1_nih  :mesh_new%pai_V%i2_nih  ) => laddie%drho_amb
    laddie%Hdrho_amb     ( mesh_new%pai_V%i1_nih  :mesh_new%pai_V%i2_nih  ) => laddie%Hdrho_amb
    laddie%Hdrho_amb_b   ( mesh_new%pai_Tri%i1_nih:mesh_new%pai_Tri%i2_nih) => laddie%Hdrho_amb_b
    laddie%drho_base     ( mesh_new%pai_V%i1_nih  :mesh_new%pai_V%i2_nih  ) => laddie%drho_base

    ! Friction velocity
    call reallocate_dist_shared( laddie%u_star,         laddie%wu_star,         mesh_new%pai_V%n_nih)
    laddie%u_star        ( mesh_new%pai_V%i1_nih  :mesh_new%pai_V%i2_nih  ) => laddie%u_star

    ! Physical parameter fields
    call reallocate_dist_shared( laddie%gamma_T,        laddie%wgamma_T,        mesh_new%pai_V%n_nih)
    call reallocate_dist_shared( laddie%gamma_S,        laddie%wgamma_S,        mesh_new%pai_V%n_nih)
    call reallocate_dist_shared( laddie%A_h,            laddie%wA_h,            mesh_new%pai_Tri%n_nih)
    call reallocate_dist_shared( laddie%K_h,            laddie%wK_h,            mesh_new%pai_V%n_nih)
    laddie%gamma_T       ( mesh_new%pai_V%i1_nih  :mesh_new%pai_V%i2_nih  ) => laddie%gamma_T
    laddie%gamma_S       ( mesh_new%pai_V%i1_nih  :mesh_new%pai_V%i2_nih  ) => laddie%gamma_S
    laddie%A_h           ( mesh_new%pai_Tri%i1_nih:mesh_new%pai_Tri%i2_nih) => laddie%A_h
    laddie%K_h           ( mesh_new%pai_V%i1_nih  :mesh_new%pai_V%i2_nih  ) => laddie%K_h

    ! Vertical rates
    call reallocate_dist_shared( laddie%melt,           laddie%wmelt,           mesh_new%pai_V%n_nih)
    call reallocate_dist_shared( laddie%entr,           laddie%wentr,           mesh_new%pai_V%n_nih)
    call reallocate_dist_shared( laddie%entr_dmin,      laddie%wentr_dmin,      mesh_new%pai_V%n_nih)
    call reallocate_dist_shared( laddie%detr,           laddie%wdetr,           mesh_new%pai_V%n_nih)
    call reallocate_dist_shared( laddie%entr_tot,       laddie%wentr_tot,       mesh_new%pai_V%n_nih)
    laddie%melt          ( mesh_new%pai_V%i1_nih  :mesh_new%pai_V%i2_nih  ) => laddie%melt
    laddie%entr          ( mesh_new%pai_V%i1_nih  :mesh_new%pai_V%i2_nih  ) => laddie%entr
    laddie%entr_dmin     ( mesh_new%pai_V%i1_nih  :mesh_new%pai_V%i2_nih  ) => laddie%entr_dmin
    laddie%detr          ( mesh_new%pai_V%i1_nih  :mesh_new%pai_V%i2_nih  ) => laddie%detr
    laddie%entr_tot      ( mesh_new%pai_V%i1_nih  :mesh_new%pai_V%i2_nih  ) => laddie%entr_tot

    ! Horizontal fluxes
    call reallocate_dist_shared( laddie%divQH,          laddie%wdivQH,          mesh_new%pai_V%n_nih)
    call reallocate_dist_shared( laddie%divQU,          laddie%wdivQU,          mesh_new%pai_Tri%n_nih)
    call reallocate_dist_shared( laddie%divQV,          laddie%wdivQV,          mesh_new%pai_Tri%n_nih)
    call reallocate_dist_shared( laddie%divQT,          laddie%wdivQT,          mesh_new%pai_V%n_nih)
    call reallocate_dist_shared( laddie%divQS,          laddie%wdivQS,          mesh_new%pai_V%n_nih)
    laddie%divQH         ( mesh_new%pai_V%i1_nih  :mesh_new%pai_V%i2_nih  ) => laddie%divQH
    laddie%divQU         ( mesh_new%pai_Tri%i1_nih:mesh_new%pai_Tri%i2_nih) => laddie%divQU
    laddie%divQV         ( mesh_new%pai_Tri%i1_nih:mesh_new%pai_Tri%i2_nih) => laddie%divQV
    laddie%divQT         ( mesh_new%pai_V%i1_nih  :mesh_new%pai_V%i2_nih  ) => laddie%divQT
    laddie%divQS         ( mesh_new%pai_V%i1_nih  :mesh_new%pai_V%i2_nih  ) => laddie%divQS

    ! Viscosities
    call reallocate_dist_shared( laddie%viscU,          laddie%wviscU,          mesh_new%pai_Tri%n_nih)
    call reallocate_dist_shared( laddie%viscV,          laddie%wviscV,          mesh_new%pai_Tri%n_nih)
    laddie%viscU         ( mesh_new%pai_Tri%i1_nih:mesh_new%pai_Tri%i2_nih) => laddie%viscU
    laddie%viscV         ( mesh_new%pai_Tri%i1_nih:mesh_new%pai_Tri%i2_nih) => laddie%viscV

    ! Diffusivities
    call reallocate_dist_shared( laddie%diffT,          laddie%wdiffT,          mesh_new%pai_V%n_nih)
    call reallocate_dist_shared( laddie%diffS,          laddie%wdiffS,          mesh_new%pai_V%n_nih)
    laddie%diffT         ( mesh_new%pai_V%i1_nih  :mesh_new%pai_V%i2_nih  ) => laddie%diffT
    laddie%diffS         ( mesh_new%pai_V%i1_nih  :mesh_new%pai_V%i2_nih  ) => laddie%diffS

    ! RHS terms
    call reallocate_dist_shared( laddie%ddrho_amb_dx_b, laddie%wddrho_amb_dx_b, mesh_new%pai_Tri%n_nih)
    call reallocate_dist_shared( laddie%ddrho_amb_dy_b, laddie%wddrho_amb_dy_b, mesh_new%pai_Tri%n_nih)
    call reallocate_dist_shared( laddie%dH_dx_b,        laddie%wdH_dx_b,        mesh_new%pai_Tri%n_nih)
    call reallocate_dist_shared( laddie%dH_dy_b,        laddie%wdH_dy_b,        mesh_new%pai_Tri%n_nih)
    call reallocate_dist_shared( laddie%detr_b,         laddie%wdetr_b,         mesh_new%pai_Tri%n_nih)
    laddie%ddrho_amb_dx_b( mesh_new%pai_Tri%i1_nih:mesh_new%pai_Tri%i2_nih) => laddie%ddrho_amb_dx_b
    laddie%ddrho_amb_dy_b( mesh_new%pai_Tri%i1_nih:mesh_new%pai_Tri%i2_nih) => laddie%ddrho_amb_dy_b
    laddie%dH_dx_b       ( mesh_new%pai_Tri%i1_nih:mesh_new%pai_Tri%i2_nih) => laddie%dH_dx_b
    laddie%dH_dy_b       ( mesh_new%pai_Tri%i1_nih:mesh_new%pai_Tri%i2_nih) => laddie%dH_dy_b
    laddie%detr_b        ( mesh_new%pai_Tri%i1_nih:mesh_new%pai_Tri%i2_nih) => laddie%detr_b

    ! Forward-Backward Runge-Kutta 3 scheme
    call reallocate_dist_shared( laddie%Hstar         , laddie%wHstar         , mesh_new%pai_V%n_nih  )
    laddie%Hstar         ( mesh_new%pai_V%i1_nih  :mesh_new%pai_V%i2_nih  ) => laddie%Hstar

    ! Mapped variables
    call reallocate_dist_shared( laddie%H_c           , laddie%wH_c           , mesh_new%pai_E%n_nih  )
    call reallocate_dist_shared( laddie%Hstar_b       , laddie%wHstar_b       , mesh_new%pai_Tri%n_nih)
    call reallocate_dist_shared( laddie%Hstar_c       , laddie%wHstar_c       , mesh_new%pai_E%n_nih  )
    laddie%H_c           ( mesh_new%pai_E%i1_nih  :mesh_new%pai_E%i2_nih  ) => laddie%H_c
    laddie%Hstar_b       ( mesh_new%pai_Tri%i1_nih:mesh_new%pai_Tri%i2_nih) => laddie%Hstar_b
    laddie%Hstar_c       ( mesh_new%pai_E%i1_nih  :mesh_new%pai_E%i2_nih  ) => laddie%Hstar_c

    ! Masks
    call reallocate_dist_shared( laddie%mask_a,         laddie%wmask_a,         mesh_new%pai_V%n_nih)
    call reallocate_dist_shared( laddie%mask_gr_a,      laddie%wmask_gr_a,      mesh_new%pai_V%n_nih)
    call reallocate_dist_shared( laddie%mask_oc_a,      laddie%wmask_oc_a,      mesh_new%pai_V%n_nih)
    call reallocate_dist_shared( laddie%mask_b,         laddie%wmask_b,         mesh_new%pai_Tri%n_nih)
    call reallocate_dist_shared( laddie%mask_gl_b,      laddie%wmask_gl_b,      mesh_new%pai_Tri%n_nih)
    call reallocate_dist_shared( laddie%mask_cf_b,      laddie%wmask_cf_b,      mesh_new%pai_Tri%n_nih)
    call reallocate_dist_shared( laddie%mask_oc_b,      laddie%wmask_oc_b,      mesh_new%pai_Tri%n_nih)
    laddie%mask_a        ( mesh_new%pai_V%i1_nih  :mesh_new%pai_V%i2_nih  ) => laddie%mask_a
    laddie%mask_gr_a     ( mesh_new%pai_V%i1_nih  :mesh_new%pai_V%i2_nih  ) => laddie%mask_gr_a
    laddie%mask_oc_a     ( mesh_new%pai_V%i1_nih  :mesh_new%pai_V%i2_nih  ) => laddie%mask_oc_a
    laddie%mask_b        ( mesh_new%pai_Tri%i1_nih:mesh_new%pai_Tri%i2_nih) => laddie%mask_b
    laddie%mask_gl_b     ( mesh_new%pai_Tri%i1_nih:mesh_new%pai_Tri%i2_nih) => laddie%mask_gl_b
    laddie%mask_cf_b     ( mesh_new%pai_Tri%i1_nih:mesh_new%pai_Tri%i2_nih) => laddie%mask_cf_b
    laddie%mask_oc_b     ( mesh_new%pai_Tri%i1_nih:mesh_new%pai_Tri%i2_nih) => laddie%mask_oc_b

    ! Domain
    call reallocate_dist_shared( laddie%domain_a      , laddie%wdomain_a      , mesh_new%pai_V%n_nih  )
    call reallocate_dist_shared( laddie%domain_b      , laddie%wdomain_b      , mesh_new%pai_Tri%n_nih)
    laddie%domain_a      ( mesh_new%pai_V%i1_nih  :mesh_new%pai_V%i2_nih  ) => laddie%domain_a
    laddie%domain_b      ( mesh_new%pai_Tri%i1_nih:mesh_new%pai_Tri%i2_nih) => laddie%domain_b

    call update_laddie_forcing( mesh_new, ice, ocean, laddie)

    ! == Re-initialise masks ==
    CALL update_laddie_masks( mesh_new, laddie)

    ! == Update operators ==
    CALL update_laddie_operators( mesh_new, laddie)

    ! == Timestep variables ==
    CALL remap_laddie_timestep( mesh_old, mesh_new, laddie, laddie%now)

    SELECT CASE(C%choice_laddie_integration_scheme)
      CASE DEFAULT
        CALL crash('unknown choice_laddie_integration_scheme "' // TRIM( C%choice_laddie_integration_scheme) // '"')
      CASE ('euler')
        CALL remap_laddie_timestep( mesh_old, mesh_new, laddie, laddie%np1)
      CASE ('fbrk3')
        CALL remap_laddie_timestep( mesh_old, mesh_new, laddie, laddie%np13)
        CALL remap_laddie_timestep( mesh_old, mesh_new, laddie, laddie%np12)
        CALL remap_laddie_timestep( mesh_old, mesh_new, laddie, laddie%np1)
      CASE ('lfra')
        CALL remap_laddie_timestep( mesh_old, mesh_new, laddie, laddie%nm1)
        CALL remap_laddie_timestep( mesh_old, mesh_new, laddie, laddie%np1)
    END SELECT

    ! == Re-initialise ==
    CALL run_laddie_model( mesh_new, ice, ocean, laddie, time, .FALSE., region_name)

    ! Finalise routine path
    CALL finalise_routine( routine_name)

  END SUBROUTINE remap_laddie_model

  SUBROUTINE remap_laddie_timestep( mesh_old, mesh_new, laddie, npx)
    ! Remap laddie timestep

    ! In- and output variables
    TYPE(type_mesh),                        INTENT(IN)    :: mesh_old
    TYPE(type_mesh),                        INTENT(IN)    :: mesh_new
    TYPE(type_laddie_model),                INTENT(INOUT) :: laddie
    TYPE(type_laddie_timestep),             INTENT(INOUT) :: npx

    ! Local variables:
    CHARACTER(LEN=256), PARAMETER                         :: routine_name = 'remap_laddie_timestep'
    real(dp), dimension(:), allocatable                   :: d_loc
    integer                                               :: vi

    ! Add routine to path
    CALL init_routine( routine_name)

    ! DENK DROM - this should be cleaned up once the remapping code is ported to hybrid memory
    allocate( d_loc( mesh_old%vi1:mesh_old%vi2), source = 0._dp)
    call hybrid_to_dist( mesh_old%pai_V, npx%H, d_loc)
    call map_from_mesh_to_mesh_with_reallocation_2D( mesh_old, mesh_new, d_loc, '2nd_order_conservative')
    call reallocate_dist_shared( npx%H, npx%wH, mesh_new%pai_V%n_nih)
    call dist_to_hybrid( mesh_new%pai_V, d_loc, npx%H)
    deallocate( d_loc)

    allocate( d_loc( mesh_old%vi1:mesh_old%vi2), source = 0._dp)
    call hybrid_to_dist( mesh_old%pai_V, npx%T, d_loc)
    call map_from_mesh_to_mesh_with_reallocation_2D( mesh_old, mesh_new, d_loc, '2nd_order_conservative')
    call reallocate_dist_shared( npx%T, npx%wT, mesh_new%pai_V%n_nih)
    call dist_to_hybrid( mesh_new%pai_V, d_loc, npx%T)
    deallocate( d_loc)

    allocate( d_loc( mesh_old%vi1:mesh_old%vi2), source = 0._dp)
    call hybrid_to_dist( mesh_old%pai_V, npx%S, d_loc)
    call map_from_mesh_to_mesh_with_reallocation_2D( mesh_old, mesh_new, d_loc, '2nd_order_conservative')
    call reallocate_dist_shared( npx%S, npx%wS, mesh_new%pai_V%n_nih)
    call dist_to_hybrid( mesh_new%pai_V, d_loc, npx%S)
    deallocate( d_loc)

    allocate( d_loc( mesh_old%ti1:mesh_old%ti2), source = 0._dp)
    call hybrid_to_dist( mesh_old%pai_Tri, npx%U, d_loc)
    call map_from_mesh_tri_to_mesh_tri_with_reallocation_2D( mesh_old, mesh_new, d_loc, '2nd_order_conservative')
    call reallocate_dist_shared( npx%U, npx%wU, mesh_new%pai_Tri%n_nih)
    call dist_to_hybrid( mesh_new%pai_Tri, d_loc, npx%U)
    deallocate( d_loc)

    allocate( d_loc( mesh_old%ti1:mesh_old%ti2), source = 0._dp)
    call hybrid_to_dist( mesh_old%pai_Tri, npx%V, d_loc)
    call map_from_mesh_tri_to_mesh_tri_with_reallocation_2D( mesh_old, mesh_new, d_loc, '2nd_order_conservative')
    call reallocate_dist_shared( npx%V, npx%wV, mesh_new%pai_Tri%n_nih)
    call dist_to_hybrid( mesh_new%pai_Tri, d_loc, npx%V)
    deallocate( d_loc)

    call reallocate_dist_shared( npx%H_b, npx%wH_b, mesh_new%pai_Tri%n_nih)
    call reallocate_dist_shared( npx%H_c, npx%wH_c, mesh_new%pai_E%n_nih)
    call reallocate_dist_shared( npx%U_a, npx%wU_a, mesh_new%pai_V%n_nih)
    call reallocate_dist_shared( npx%U_c, npx%wU_c, mesh_new%pai_E%n_nih)
    call reallocate_dist_shared( npx%V_a, npx%wV_a, mesh_new%pai_V%n_nih)
    call reallocate_dist_shared( npx%V_c, npx%wV_c, mesh_new%pai_E%n_nih)

    npx%H  ( mesh_new%pai_V%i1_nih  :mesh_new%pai_V%i2_nih  ) => npx%H
    npx%H_b( mesh_new%pai_Tri%i1_nih:mesh_new%pai_Tri%i2_nih) => npx%H_b
    npx%H_c( mesh_new%pai_E%i1_nih  :mesh_new%pai_E%i2_nih  ) => npx%H_c
    npx%U  ( mesh_new%pai_Tri%i1_nih:mesh_new%pai_Tri%i2_nih) => npx%U
    npx%U_a( mesh_new%pai_V%i1_nih  :mesh_new%pai_V%i2_nih  ) => npx%U_a
    npx%U_c( mesh_new%pai_E%i1_nih  :mesh_new%pai_E%i2_nih  ) => npx%U_c
    npx%V  ( mesh_new%pai_Tri%i1_nih:mesh_new%pai_Tri%i2_nih) => npx%V
    npx%V_a( mesh_new%pai_V%i1_nih  :mesh_new%pai_V%i2_nih  ) => npx%V_a
    npx%V_c( mesh_new%pai_E%i1_nih  :mesh_new%pai_E%i2_nih  ) => npx%V_c
    npx%T  ( mesh_new%pai_V%i1_nih  :mesh_new%pai_V%i2_nih  ) => npx%T
    npx%S  ( mesh_new%pai_V%i1_nih  :mesh_new%pai_V%i2_nih  ) => npx%S

    do vi = mesh_new%vi1, mesh_new%vi2
      npx%H( vi) = max(npx%H( vi), C%laddie_thickness_minimum)
      npx%H( vi) = min(npx%H( vi), C%laddie_thickness_maximum)
    end do

    ! Layer thickness on b and c grid
    call map_H_a_b( mesh_new, laddie, npx%H, npx%H_b)
    call map_H_a_c( mesh_new, laddie, npx%H, npx%H_c)

    ! Velocities to a and c grid
    call map_b_a_2D( mesh_new, npx%U, npx%U_a, d_b_is_hybrid = .true., d_a_is_hybrid = .true.)
    call map_b_a_2D( mesh_new, npx%V, npx%V_a, d_b_is_hybrid = .true., d_a_is_hybrid = .true.)

    call map_UV_b_c( mesh_new, laddie, npx%U, npx%V, npx%U_c, npx%V_c)

    ! Finalise routine path
    CALL finalise_routine( routine_name)

  END SUBROUTINE remap_laddie_timestep

  subroutine update_laddie_forcing( mesh, ice, ocean, laddie)

    ! In/output variables
    type(type_mesh),         intent(in   ) :: mesh
    type(type_ice_model),    intent(in   ) :: ice
    type(type_ocean_model),  intent(in   ) :: ocean
    type(type_laddie_model), intent(inout) :: laddie

    ! Local variables:
    character(len=1024), parameter :: routine_name = 'update_laddie_forcing'

    ! Add routine to path
    call init_routine( routine_name)

    laddie%Hi                ( mesh%vi1:mesh%vi2  ) = ice%Hi                ( mesh%vi1:mesh%vi2  )
    laddie%Hib               ( mesh%vi1:mesh%vi2  ) = ice%Hib               ( mesh%vi1:mesh%vi2  )
    laddie%dHib_dx_b         ( mesh%ti1:mesh%ti2  ) = ice%dHib_dx_b         ( mesh%ti1:mesh%ti2  )
    laddie%dHib_dy_b         ( mesh%ti1:mesh%ti2  ) = ice%dHib_dy_b         ( mesh%ti1:mesh%ti2  )
    laddie%mask_icefree_land ( mesh%vi1:mesh%vi2  ) = ice%mask_icefree_land ( mesh%vi1:mesh%vi2  )
    laddie%mask_icefree_ocean( mesh%vi1:mesh%vi2  ) = ice%mask_icefree_ocean( mesh%vi1:mesh%vi2  )
    laddie%mask_grounded_ice ( mesh%vi1:mesh%vi2  ) = ice%mask_grounded_ice ( mesh%vi1:mesh%vi2  )
    laddie%mask_floating_ice ( mesh%vi1:mesh%vi2  ) = ice%mask_floating_ice ( mesh%vi1:mesh%vi2  )
    laddie%Ti                ( mesh%vi1:mesh%vi2,:) = ice%Ti                ( mesh%vi1:mesh%vi2,:) - 273.15 ! [degC]
    laddie%T_ocean           ( mesh%vi1:mesh%vi2,:) = ocean%T               ( mesh%vi1:mesh%vi2,:)
    laddie%S_ocean           ( mesh%vi1:mesh%vi2,:) = ocean%S               ( mesh%vi1:mesh%vi2,:)

    ! Finalise routine path
    call finalise_routine( routine_name)

  end subroutine update_laddie_forcing

  subroutine repartition_laddie( mesh_old, mesh_new, laddie)

    ! In/output variables
    type(type_mesh),         intent(in   ) :: mesh_old, mesh_new
    type(type_laddie_model), intent(inout) :: laddie

    ! Local variables:
    character(len=1024), parameter :: routine_name = 'repartition_laddie'

    ! Add routine to path
    call init_routine( routine_name)

    ! Thickness
    call repartition( mesh_old, mesh_new, laddie%dH_dt         , laddie%wdH_dt         )    ! [m]             change
    laddie%dH_dt         ( mesh_new%pai_V%i1_nih  :mesh_new%pai_V%i2_nih  ) => laddie%dH_dt

    ! Forcing
    call repartition( mesh_old, mesh_new, laddie%Hi                , laddie%wHi                )
    call repartition( mesh_old, mesh_new, laddie%Hib               , laddie%wHib               )
    call repartition( mesh_old, mesh_new, laddie%dHib_dx_b         , laddie%wdHib_dx_b         )
    call repartition( mesh_old, mesh_new, laddie%dHib_dy_b         , laddie%wdHib_dy_b         )
    call repartition( mesh_old, mesh_new, laddie%mask_icefree_land , laddie%wmask_icefree_land )
    call repartition( mesh_old, mesh_new, laddie%mask_icefree_ocean, laddie%wmask_icefree_ocean)
    call repartition( mesh_old, mesh_new, laddie%mask_grounded_ice , laddie%wmask_grounded_ice )
    call repartition( mesh_old, mesh_new, laddie%mask_floating_ice , laddie%wmask_floating_ice )
    call repartition( mesh_old, mesh_new, laddie%Ti                , laddie%wTi                )
    call repartition( mesh_old, mesh_new, laddie%T_ocean           , laddie%wT_ocean           )
    call repartition( mesh_old, mesh_new, laddie%S_ocean           , laddie%wS_ocean           )
    laddie%Hi                ( mesh_new%pai_V%i1_nih  :mesh_new%pai_V%i2_nih               ) => laddie%Hi
    laddie%Hib               ( mesh_new%pai_V%i1_nih  :mesh_new%pai_V%i2_nih               ) => laddie%Hib
    laddie%dHib_dx_b         ( mesh_new%pai_Tri%i1_nih:mesh_new%pai_Tri%i2_nih             ) => laddie%dHib_dx_b
    laddie%dHib_dy_b         ( mesh_new%pai_Tri%i1_nih:mesh_new%pai_Tri%i2_nih             ) => laddie%dHib_dy_b
    laddie%mask_icefree_land ( mesh_new%pai_V%i1_nih  :mesh_new%pai_V%i2_nih               ) => laddie%mask_icefree_land
    laddie%mask_icefree_ocean( mesh_new%pai_V%i1_nih  :mesh_new%pai_V%i2_nih               ) => laddie%mask_icefree_ocean
    laddie%mask_grounded_ice ( mesh_new%pai_V%i1_nih  :mesh_new%pai_V%i2_nih               ) => laddie%mask_grounded_ice
    laddie%mask_floating_ice ( mesh_new%pai_V%i1_nih  :mesh_new%pai_V%i2_nih               ) => laddie%mask_floating_ice
    laddie%Ti                ( mesh_new%pai_V%i1_nih  :mesh_new%pai_V%i2_nih, 1:mesh_new%nz) => laddie%Ti
    laddie%T_ocean           ( mesh_new%pai_V%i1_nih  :mesh_new%pai_V%i2_nih, 1:C%nz_ocean ) => laddie%T_ocean
    laddie%S_ocean           ( mesh_new%pai_V%i1_nih  :mesh_new%pai_V%i2_nih, 1:C%nz_ocean ) => laddie%S_ocean

    ! Temperatures
    call repartition( mesh_old, mesh_new, laddie%T_amb         , laddie%wT_amb         )    ! [degC]          Temperature layer bottom
    call repartition( mesh_old, mesh_new, laddie%T_base        , laddie%wT_base        )    ! [degC]          Temperature ice shelf base
    call repartition( mesh_old, mesh_new, laddie%T_freeze      , laddie%wT_freeze      )    ! [degC]          Temperature freezing
    laddie%T_amb         ( mesh_new%pai_V%i1_nih  :mesh_new%pai_V%i2_nih  ) => laddie%T_amb
    laddie%T_base        ( mesh_new%pai_V%i1_nih  :mesh_new%pai_V%i2_nih  ) => laddie%T_base
    laddie%T_freeze      ( mesh_new%pai_V%i1_nih  :mesh_new%pai_V%i2_nih  ) => laddie%T_freeze

    ! Salinities
    call repartition( mesh_old, mesh_new, laddie%S_amb         , laddie%wS_amb         )    ! [PSU]           Salinity layer bottom
    call repartition( mesh_old, mesh_new, laddie%S_base        , laddie%wS_base        )    ! [PSU]           Salinity ice shelf base
    laddie%S_amb         ( mesh_new%pai_V%i1_nih  :mesh_new%pai_V%i2_nih  ) => laddie%S_amb
    laddie%S_base        ( mesh_new%pai_V%i1_nih  :mesh_new%pai_V%i2_nih  ) => laddie%S_base

    ! Densities and buoyancies
    call repartition( mesh_old, mesh_new, laddie%rho           , laddie%wrho           )    ! [kg m^-3]       Layer density
    call repartition( mesh_old, mesh_new, laddie%rho_amb       , laddie%wrho_amb       )    ! [kg m^-3]       Ambient water density
    call repartition( mesh_old, mesh_new, laddie%drho_amb      , laddie%wdrho_amb      )    ! []              Buoyancy at layer bottom
    call repartition( mesh_old, mesh_new, laddie%Hdrho_amb     , laddie%wHdrho_amb     )    ! []              Depth-integrated buoyancy at layer bottom
    call repartition( mesh_old, mesh_new, laddie%Hdrho_amb_b   , laddie%wHdrho_amb_b   )    ! []              Depth-integrated buoyancy at layer bottom
    call repartition( mesh_old, mesh_new, laddie%drho_base     , laddie%wdrho_base     )    ! []              Buoyancy at ice base
    laddie%rho           ( mesh_new%pai_V%i1_nih  :mesh_new%pai_V%i2_nih  ) => laddie%rho
    laddie%rho_amb       ( mesh_new%pai_V%i1_nih  :mesh_new%pai_V%i2_nih  ) => laddie%rho_amb
    laddie%drho_amb      ( mesh_new%pai_V%i1_nih  :mesh_new%pai_V%i2_nih  ) => laddie%drho_amb
    laddie%Hdrho_amb     ( mesh_new%pai_V%i1_nih  :mesh_new%pai_V%i2_nih  ) => laddie%Hdrho_amb
    laddie%Hdrho_amb_b   ( mesh_new%pai_Tri%i1_nih:mesh_new%pai_Tri%i2_nih) => laddie%Hdrho_amb_b
    laddie%drho_base     ( mesh_new%pai_V%i1_nih  :mesh_new%pai_V%i2_nih  ) => laddie%drho_base

    ! Friction velocity
    call repartition( mesh_old, mesh_new, laddie%u_star        , laddie%wu_star        )    ! [m s^-1]        Friction velocity
    laddie%u_star        ( mesh_new%pai_V%i1_nih  :mesh_new%pai_V%i2_nih  ) => laddie%u_star

    ! Physical parameter fields
    call repartition( mesh_old, mesh_new, laddie%gamma_T       , laddie%wgamma_T       )    ! []              Turbulent heat exchange coefficient
    call repartition( mesh_old, mesh_new, laddie%gamma_S       , laddie%wgamma_S       )    ! []              Turbulent salt exchange coefficient
    call repartition( mesh_old, mesh_new, laddie%A_h           , laddie%wA_h           )    ! [m^2 s^-1]      Horizontal laplacian viscosity
    call repartition( mesh_old, mesh_new, laddie%K_h           , laddie%wK_h           )    ! [m^2 s^-1]      Horizontal diffusivity
    laddie%gamma_T       ( mesh_new%pai_V%i1_nih  :mesh_new%pai_V%i2_nih  ) => laddie%gamma_T
    laddie%gamma_S       ( mesh_new%pai_V%i1_nih  :mesh_new%pai_V%i2_nih  ) => laddie%gamma_S
    laddie%A_h           ( mesh_new%pai_Tri%i1_nih:mesh_new%pai_Tri%i2_nih) => laddie%A_h
    laddie%K_h           ( mesh_new%pai_V%i1_nih  :mesh_new%pai_V%i2_nih  ) => laddie%K_h

    ! Vertical rates
    call repartition( mesh_old, mesh_new, laddie%melt          , laddie%wmelt          )    ! [m s^-1]        Melting / freezing rate
    call repartition( mesh_old, mesh_new, laddie%entr          , laddie%wentr          )    ! [m s^-1]        Entrainment
    call repartition( mesh_old, mesh_new, laddie%entr_dmin     , laddie%wentr_dmin     )    ! [m s^-1]        Entrainment for D_min
    call repartition( mesh_old, mesh_new, laddie%detr          , laddie%wdetr          )    ! [m s^-1]        Detrainment
    call repartition( mesh_old, mesh_new, laddie%entr_tot      , laddie%wentr_tot      )    ! [m s^-1]        Total (net) entrainment
    laddie%melt          ( mesh_new%pai_V%i1_nih  :mesh_new%pai_V%i2_nih  ) => laddie%melt
    laddie%entr          ( mesh_new%pai_V%i1_nih  :mesh_new%pai_V%i2_nih  ) => laddie%entr
    laddie%entr_dmin     ( mesh_new%pai_V%i1_nih  :mesh_new%pai_V%i2_nih  ) => laddie%entr_dmin
    laddie%detr          ( mesh_new%pai_V%i1_nih  :mesh_new%pai_V%i2_nih  ) => laddie%detr
    laddie%entr_tot      ( mesh_new%pai_V%i1_nih  :mesh_new%pai_V%i2_nih  ) => laddie%entr_tot

    ! Horizontal fluxes
    call repartition( mesh_old, mesh_new, laddie%divQH         , laddie%wdivQH         )    ! [m^3 s^-1]      Divergence of layer thickness
    call repartition( mesh_old, mesh_new, laddie%divQU         , laddie%wdivQU         )    ! [m^4 s^-2]      Divergence of momentum
    call repartition( mesh_old, mesh_new, laddie%divQV         , laddie%wdivQV         )    ! [m^4 s^-2]
    call repartition( mesh_old, mesh_new, laddie%divQT         , laddie%wdivQT         )    ! [degC m^3 s^-1] Divergence of heat
    call repartition( mesh_old, mesh_new, laddie%divQS         , laddie%wdivQS         )    ! [PSU m^3 s^-1]  Divergence of salt
    laddie%divQH         ( mesh_new%pai_V%i1_nih  :mesh_new%pai_V%i2_nih  ) => laddie%divQH
    laddie%divQU         ( mesh_new%pai_Tri%i1_nih:mesh_new%pai_Tri%i2_nih) => laddie%divQU
    laddie%divQV         ( mesh_new%pai_Tri%i1_nih:mesh_new%pai_Tri%i2_nih) => laddie%divQV
    laddie%divQT         ( mesh_new%pai_V%i1_nih  :mesh_new%pai_V%i2_nih  ) => laddie%divQT
    laddie%divQS         ( mesh_new%pai_V%i1_nih  :mesh_new%pai_V%i2_nih  ) => laddie%divQS

    ! Viscosities
    call repartition( mesh_old, mesh_new, laddie%viscU         , laddie%wviscU         )    ! [m^2 s^-2]      Horizontal viscosity term
    call repartition( mesh_old, mesh_new, laddie%viscV         , laddie%wviscV         )    ! [m^2 s^-2]
    laddie%viscU         ( mesh_new%pai_Tri%i1_nih:mesh_new%pai_Tri%i2_nih) => laddie%viscU
    laddie%viscV         ( mesh_new%pai_Tri%i1_nih:mesh_new%pai_Tri%i2_nih) => laddie%viscV

    ! Diffusivities
    call repartition( mesh_old, mesh_new, laddie%diffT         , laddie%wdiffT         )    ! [degC m s^-1]   Horizontal diffusivity of heat
    call repartition( mesh_old, mesh_new, laddie%diffS         , laddie%wdiffS         )    ! [PSU m s^-1]    Horizontal diffusivity of salt
    laddie%diffT         ( mesh_new%pai_V%i1_nih  :mesh_new%pai_V%i2_nih  ) => laddie%diffT
    laddie%diffS         ( mesh_new%pai_V%i1_nih  :mesh_new%pai_V%i2_nih  ) => laddie%diffS

    ! RHS terms
    call repartition( mesh_old, mesh_new, laddie%ddrho_amb_dx_b, laddie%wddrho_amb_dx_b)    ! [m^-1]          Horizontal derivative of buoyancy
    call repartition( mesh_old, mesh_new, laddie%ddrho_amb_dy_b, laddie%wddrho_amb_dy_b)    ! [m^-1]
    call repartition( mesh_old, mesh_new, laddie%dH_dx_b       , laddie%wdH_dx_b       )    ! [m^-2]          Horizontal derivative of thickness
    call repartition( mesh_old, mesh_new, laddie%dH_dy_b       , laddie%wdH_dy_b       )    ! [m^-2]
    call repartition( mesh_old, mesh_new, laddie%detr_b        , laddie%wdetr_b        )    ! [m s^-1]        Detrainment on b grid
    laddie%ddrho_amb_dx_b( mesh_new%pai_Tri%i1_nih:mesh_new%pai_Tri%i2_nih) => laddie%ddrho_amb_dx_b
    laddie%ddrho_amb_dy_b( mesh_new%pai_Tri%i1_nih:mesh_new%pai_Tri%i2_nih) => laddie%ddrho_amb_dy_b
    laddie%dH_dx_b       ( mesh_new%pai_Tri%i1_nih:mesh_new%pai_Tri%i2_nih) => laddie%dH_dx_b
    laddie%dH_dy_b       ( mesh_new%pai_Tri%i1_nih:mesh_new%pai_Tri%i2_nih) => laddie%dH_dy_b
    laddie%detr_b        ( mesh_new%pai_Tri%i1_nih:mesh_new%pai_Tri%i2_nih) => laddie%detr_b

    ! Forward-Backward Runge-Kutta 3 scheme
    call repartition( mesh_old, mesh_new, laddie%Hstar         , laddie%wHstar         )    ! [m]               Intermediate layer thickness
    laddie%Hstar         ( mesh_new%pai_V%i1_nih  :mesh_new%pai_V%i2_nih  ) => laddie%Hstar

    ! Mapped variables
    call repartition( mesh_old, mesh_new, laddie%H_c           , laddie%wH_c           )
    call repartition( mesh_old, mesh_new, laddie%Hstar_b       , laddie%wHstar_b       )
    call repartition( mesh_old, mesh_new, laddie%Hstar_c       , laddie%wHstar_c       )
    laddie%H_c           ( mesh_new%pai_E%i1_nih  :mesh_new%pai_E%i2_nih  ) => laddie%H_c
    laddie%Hstar_b       ( mesh_new%pai_Tri%i1_nih:mesh_new%pai_Tri%i2_nih) => laddie%Hstar_b
    laddie%Hstar_c       ( mesh_new%pai_E%i1_nih  :mesh_new%pai_E%i2_nih  ) => laddie%Hstar_c

    ! Masks
    call repartition( mesh_old, mesh_new, laddie%mask_a        , laddie%wmask_a        )    !                 Mask on a-grid
    call repartition( mesh_old, mesh_new, laddie%mask_gr_a     , laddie%wmask_gr_a     )    !                 Grounded mask on a-grid
    call repartition( mesh_old, mesh_new, laddie%mask_oc_a     , laddie%wmask_oc_a     )    !                 Icefree ocean mask on a-grid
    call repartition( mesh_old, mesh_new, laddie%mask_b        , laddie%wmask_b        )    !                 Mask on b-grid
    call repartition( mesh_old, mesh_new, laddie%mask_gl_b     , laddie%wmask_gl_b     )    !                 Grounding line mask on b-grid
    call repartition( mesh_old, mesh_new, laddie%mask_cf_b     , laddie%wmask_cf_b     )    !                 Calving front mask on b-grid
    call repartition( mesh_old, mesh_new, laddie%mask_oc_b     , laddie%wmask_oc_b     )    !                 Icefree ocean mask on b-grid
    laddie%mask_a        ( mesh_new%pai_V%i1_nih  :mesh_new%pai_V%i2_nih  ) => laddie%mask_a
    laddie%mask_gr_a     ( mesh_new%pai_V%i1_nih  :mesh_new%pai_V%i2_nih  ) => laddie%mask_gr_a
    laddie%mask_oc_a     ( mesh_new%pai_V%i1_nih  :mesh_new%pai_V%i2_nih  ) => laddie%mask_oc_a
    laddie%mask_b        ( mesh_new%pai_Tri%i1_nih:mesh_new%pai_Tri%i2_nih) => laddie%mask_b
    laddie%mask_gl_b     ( mesh_new%pai_Tri%i1_nih:mesh_new%pai_Tri%i2_nih) => laddie%mask_gl_b
    laddie%mask_cf_b     ( mesh_new%pai_Tri%i1_nih:mesh_new%pai_Tri%i2_nih) => laddie%mask_cf_b
    laddie%mask_oc_b     ( mesh_new%pai_Tri%i1_nih:mesh_new%pai_Tri%i2_nih) => laddie%mask_oc_b

    ! Domains
    call repartition( mesh_old, mesh_new, laddie%domain_a      , laddie%wdomain_a      )    ! []              Floating domain on a-grid
    call repartition( mesh_old, mesh_new, laddie%domain_b      , laddie%wdomain_b      )    ! []              Floating domain on b-grid
    laddie%domain_a      ( mesh_new%pai_V%i1_nih  :mesh_new%pai_V%i2_nih  ) => laddie%domain_a
    laddie%domain_b      ( mesh_new%pai_Tri%i1_nih:mesh_new%pai_Tri%i2_nih) => laddie%domain_b

    ! Finalise routine path
    call finalise_routine( routine_name)

  end subroutine repartition_laddie

END MODULE laddie_main
<|MERGE_RESOLUTION|>--- conflicted
+++ resolved
@@ -16,11 +16,7 @@
   USE ocean_model_types                                      , ONLY: type_ocean_model
   USE BMB_model_types                                        , ONLY: type_BMB_model
   USE reallocate_mod                                         , ONLY: reallocate_bounds
-<<<<<<< HEAD
-  USE remapping_main                                         , ONLY: map_from_mesh_to_mesh_with_reallocation_2D, & 
-=======
   USE remapping_main                                         , ONLY: map_from_mesh_to_mesh_with_reallocation_2D, &
->>>>>>> 17f78584
                                                                      map_from_mesh_tri_to_mesh_tri_with_reallocation_2D
   USE laddie_utilities                                       , ONLY: compute_ambient_TS, allocate_laddie_model, &
                                                                      allocate_laddie_timestep, map_H_a_b, map_H_a_c
