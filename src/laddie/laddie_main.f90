MODULE laddie_main

  ! The main laddie model module.

! ===== Preamble =====
! ====================
    
  USE precisions                                             , ONLY: dp
  USE mpi_basic                                              , ONLY: par, sync
  USE control_resources_and_error_messaging                  , ONLY: crash, init_routine, finalise_routine, colour_string
  USE model_configuration                                    , ONLY: C
  USE parameters
  USE mesh_types                                             , ONLY: type_mesh
  USE ice_model_types                                        , ONLY: type_ice_model
  USE laddie_model_types                                     , ONLY: type_laddie_model, type_laddie_timestep
  USE ocean_model_types                                      , ONLY: type_ocean_model
  USE BMB_model_types                                        , ONLY: type_BMB_model
  USE reallocate_mod                                         , ONLY: reallocate_bounds
  USE laddie_utilities                                       , ONLY: compute_ambient_TS, allocate_laddie_model, &
                                                                     allocate_laddie_timestep, map_H_a_b, map_H_a_c, &
                                                                     print_diagnostics
  USE laddie_thickness                                       , ONLY: compute_H_npx
  USE laddie_velocity                                        , ONLY: compute_UV_npx, compute_viscUV
  USE laddie_tracers                                         , ONLY: compute_TS_npx, compute_diffTS
  USE mpi_distributed_memory                                 , ONLY: gather_to_all_logical_1D
  USE mesh_utilities                                         , ONLY: extrapolate_Gaussian

  IMPLICIT NONE
    
CONTAINS
    
! ===== Main routines =====
! =========================

<<<<<<< HEAD
  SUBROUTINE run_laddie_model( mesh, ice, ocean, laddie, time, duration)
=======
  SUBROUTINE run_laddie_model( mesh, ice, ocean, laddie)
>>>>>>> 308ae7bc
    ! Run the laddie model

    ! In- and output variables

    TYPE(type_mesh),                        INTENT(IN)    :: mesh
    TYPE(type_ice_model),                   INTENT(IN)    :: ice
    TYPE(type_ocean_model),                 INTENT(IN)    :: ocean
    TYPE(type_laddie_model),                INTENT(INOUT) :: laddie
<<<<<<< HEAD
    REAL(dp),                               INTENT(IN)    :: time
    REAL(dp),                               INTENT(IN)    :: duration
=======
>>>>>>> 308ae7bc

    ! Local variables:
    CHARACTER(LEN=256), PARAMETER                         :: routine_name = 'run_laddie_model'
    INTEGER                                               :: vi, ti, ei
    REAL(dp)                                              :: tl               ! [s] Laddie time
    REAL(dp)                                              :: dt               ! [s] Laddie time step
    REAL(dp), PARAMETER                                   :: time_relax_laddie = 0.02_dp ! [days]
    REAL(dp), PARAMETER                                   :: fac_dt_relax = 3.0_dp ! Reduction factor of time step

 
    ! Add routine to path
    CALL init_routine( routine_name)

    ! == Preparation ==
    ! =================

    ! Extrapolate data into new cells
    CALL extrapolate_laddie_variables( mesh, ice, laddie)

    ! == Update masks ==
    CALL update_laddie_masks( mesh, ice, laddie)

    ! Set values to zero if outside laddie mask
    DO vi = mesh%vi1, mesh%vi2
      IF (.NOT. laddie%mask_a( vi)) THEN
        laddie%now%H( vi)     = 0.0_dp
        laddie%now%T( vi)     = 0.0_dp
        laddie%now%S( vi)     = 0.0_dp
        laddie%melt( vi)  = 0.0_dp
        laddie%entr( vi)  = 0.0_dp
      END IF
    END DO

    DO ti = mesh%ti1, mesh%ti2
      IF (.NOT. laddie%mask_b( ti)) THEN
        laddie%now%U( ti)     = 0.0_dp
        laddie%now%V( ti)     = 0.0_dp
        laddie%now%H_b( ti)   = 0.0_dp
      END IF
    END DO

    ! Simply set H_c zero everywhere, will be recomputed through mapping later
    DO ei = mesh%ei1, mesh%ei2
      laddie%H_c( ei) = 0.0_dp
    END DO

    ! == Main time loop ==
    ! ====================

    tl = 0.0_dp

    DO WHILE (tl < duration * sec_per_day)

      ! Set time step
      IF (tl < time_relax_laddie * sec_per_day) THEN
        ! Relaxation, take short time step
        dt = C%dt_laddie / fac_dt_relax
      ELSE
        ! Regular timestep
        dt = C%dt_laddie
      END IF

      SELECT CASE(C%choice_laddie_integration_scheme)
        CASE DEFAULT
          CALL crash('unknown choice_laddie_integration_scheme "' // TRIM( C%choice_laddie_integration_scheme) // '"')
        CASE ('euler')
          CALL integrate_euler( mesh, ice, ocean, laddie, tl, dt)  
        CASE ('fbrk3')
          CALL integrate_fbrk3( mesh, ice, ocean, laddie, tl, dt)  
      END SELECT

      ! Display or save fields
      CALL print_diagnostics( laddie, tl)

    END DO !DO WHILE (tl < C%time_duration_laddie)

    ! Finalise routine path
    CALL finalise_routine( routine_name)

  END SUBROUTINE run_laddie_model

  SUBROUTINE initialise_laddie_model( mesh, laddie, ocean, ice)
    ! Initialise the laddie model

    ! In- and output variables

    TYPE(type_mesh),                        INTENT(IN)    :: mesh
    TYPE(type_laddie_model),                INTENT(INOUT) :: laddie
    TYPE(type_ocean_model),                 INTENT(IN)    :: ocean
    TYPE(type_ice_model),                   INTENT(IN)    :: ice

    ! Local variables:
    CHARACTER(LEN=256), PARAMETER                         :: routine_name = 'initialise_laddie_model'
    INTEGER                                               :: vi
 
    ! Add routine to path
    CALL init_routine( routine_name)
 
    ! Print to terminal
    IF (par%master)  WRITE(*,"(A)") '   Initialising LADDIE model...'

    ! Allocate variables
    CALL allocate_laddie_model( mesh, laddie)
    CALL allocate_laddie_timestep( mesh, laddie%now)

    ! Allocate timestep
    SELECT CASE(C%choice_laddie_integration_scheme)
      CASE DEFAULT
        CALL crash('unknown choice_laddie_integration_scheme "' // TRIM( C%choice_laddie_integration_scheme) // '"')
      CASE ('euler')
        CALL allocate_laddie_timestep( mesh, laddie%np1)
      CASE ('fbrk3')
        CALL allocate_laddie_timestep( mesh, laddie%np13)
        CALL allocate_laddie_timestep( mesh, laddie%np12)
        CALL allocate_laddie_timestep( mesh, laddie%np1)
    END SELECT

    ! Mask on a grid
    DO vi = mesh%vi1, mesh%vi2
      laddie%mask_a( vi)  = ice%mask_floating_ice( vi)
    END DO

    ! Layer thickness 
    DO vi = mesh%vi1, mesh%vi2
       IF (laddie%mask_a( vi)) THEN
         laddie%now%H( vi)      = C%laddie_initial_thickness
         SELECT CASE(C%choice_laddie_integration_scheme)
           CASE DEFAULT
             CALL crash('unknown choice_laddie_integration_scheme "' // TRIM( C%choice_laddie_integration_scheme) // '"')
           CASE ('euler')
             laddie%np1%H( vi)   = C%laddie_initial_thickness
           CASE ('fbrk3')
             laddie%np13%H( vi)  = C%laddie_initial_thickness
             laddie%np12%H( vi)  = C%laddie_initial_thickness
             laddie%np1%H( vi)   = C%laddie_initial_thickness
         END SELECT
       END IF
    END DO

    ! Layer thickness on b grid
    CALL map_H_a_b( mesh, laddie, laddie%now%H, laddie%now%H_b)
    SELECT CASE(C%choice_laddie_integration_scheme)
      CASE DEFAULT
        CALL crash('unknown choice_laddie_integration_scheme "' // TRIM( C%choice_laddie_integration_scheme) // '"')
      CASE ('euler')
        CALL map_H_a_b( mesh, laddie, laddie%np1%H, laddie%np1%H_b)
      CASE ('fbrk3')
        CALL map_H_a_b( mesh, laddie, laddie%np13%H, laddie%np13%H_b)
        CALL map_H_a_b( mesh, laddie, laddie%np12%H, laddie%np12%H_b)
        CALL map_H_a_b( mesh, laddie, laddie%np1%H, laddie%np1%H_b)
    END SELECT

    ! Layer thickness on c grid
    CALL map_H_a_c( mesh, laddie, laddie%now%H, laddie%now%H_c)
    SELECT CASE(C%choice_laddie_integration_scheme)
      CASE DEFAULT
        CALL crash('unknown choice_laddie_integration_scheme "' // TRIM( C%choice_laddie_integration_scheme) // '"')
      CASE ('euler')
        CALL map_H_a_c( mesh, laddie, laddie%np1%H, laddie%np1%H_c)
      CASE ('fbrk3')
        CALL map_H_a_c( mesh, laddie, laddie%np13%H, laddie%np13%H_c)
        CALL map_H_a_c( mesh, laddie, laddie%np12%H, laddie%np12%H_c)
        CALL map_H_a_c( mesh, laddie, laddie%np1%H, laddie%np1%H_c)
    END SELECT

    ! Initialise ambient T and S
    CALL compute_ambient_TS( mesh, ice, ocean, laddie, laddie%now%H)

    ! Initialise main T and S
    DO vi = mesh%vi1, mesh%vi2
       IF (laddie%mask_a( vi)) THEN
         laddie%now%T( vi)      = laddie%T_amb( vi) + C%laddie_initial_T_offset 
         laddie%now%S( vi)      = laddie%S_amb( vi) + C%laddie_initial_S_offset
         SELECT CASE(C%choice_laddie_integration_scheme)
           CASE DEFAULT
             CALL crash('unknown choice_laddie_integration_scheme "' // TRIM( C%choice_laddie_integration_scheme) // '"')
           CASE ('euler')
             laddie%np1%T( vi)   = laddie%T_amb( vi) + C%laddie_initial_T_offset
             laddie%np1%S( vi)   = laddie%S_amb( vi) + C%laddie_initial_S_offset
           CASE ('fbrk3')
             laddie%np13%T( vi)  = laddie%T_amb( vi) + C%laddie_initial_T_offset
             laddie%np13%S( vi)  = laddie%S_amb( vi) + C%laddie_initial_S_offset
             laddie%np12%T( vi)  = laddie%T_amb( vi) + C%laddie_initial_T_offset
             laddie%np12%S( vi)  = laddie%S_amb( vi) + C%laddie_initial_S_offset
             laddie%np1%T( vi)   = laddie%T_amb( vi) + C%laddie_initial_T_offset
             laddie%np1%S( vi)   = laddie%S_amb( vi) + C%laddie_initial_S_offset
         END SELECT
       END IF
    END DO

    ! Finalise routine path
    CALL finalise_routine( routine_name)

  END SUBROUTINE initialise_laddie_model

  SUBROUTINE integrate_euler( mesh, ice, ocean, laddie, tl, dt)
    ! Integrate 1 timestep Euler scheme 

    ! In- and output variables

    TYPE(type_mesh),                        INTENT(IN)    :: mesh
    TYPE(type_ice_model),                   INTENT(IN)    :: ice
    TYPE(type_ocean_model),                 INTENT(IN)    :: ocean
    TYPE(type_laddie_model),                INTENT(INOUT) :: laddie
    REAL(dp),                               INTENT(INOUT) :: tl
    REAL(dp),                               INTENT(IN)    :: dt

    ! Local variables:
    CHARACTER(LEN=256), PARAMETER                         :: routine_name = 'integrate_euler'
 
    ! Add routine to path
    CALL init_routine( routine_name)

    ! Integrate H 1 time step
    CALL compute_H_npx( mesh, ice, ocean, laddie, laddie%now, laddie%np1, dt)

    ! Update diffusive terms based on now time step
    CALL update_diffusive_terms( mesh, ice, laddie, laddie%now)

    ! Integrate U and V 1 time step
    CALL compute_UV_npx( mesh, ice, ocean, laddie, laddie%now, laddie%np1, laddie%now%H, dt, .true.)

    ! Integrate T and S 1 time step
    CALL compute_TS_npx( mesh, ice, laddie, laddie%now, laddie%np1, laddie%now%H, dt, .true.)

    ! == Move time ==
    CALL move_laddie_timestep( laddie, tl, dt)

    ! Finalise routine path
    CALL finalise_routine( routine_name)

  END SUBROUTINE integrate_euler

  SUBROUTINE integrate_fbrk3( mesh, ice, ocean, laddie, tl, dt)
    ! Integrate 1 timestep Forward-Backward Runge Kutta 3 scheme 

    ! Based on Lilly et al (2023, MWR) doi:10.1175/MWR-D-23-0113.1

    ! In- and output variables

    TYPE(type_mesh),                        INTENT(IN)    :: mesh
    TYPE(type_ice_model),                   INTENT(IN)    :: ice
    TYPE(type_ocean_model),                 INTENT(IN)    :: ocean
    TYPE(type_laddie_model),                INTENT(INOUT) :: laddie
    REAL(dp),                               INTENT(INOUT) :: tl
    REAL(dp),                               INTENT(IN)    :: dt

    ! Local variables:
    CHARACTER(LEN=256), PARAMETER                         :: routine_name = 'integrate_fbrk3'
    REAL(dp), DIMENSION(mesh%vi1:mesh%vi2)                :: Hstar
 
    ! Add routine to path
    CALL init_routine( routine_name)

    ! == Stage 1: explicit 1/3 timestep ==
    ! == RHS terms defined at n ==========
    ! ====================================
 
    ! Integrate H 1/3 time step
    CALL compute_H_npx( mesh, ice, ocean, laddie, laddie%now, laddie%np13, dt/3)

    ! Compute Hstar
    Hstar = C%laddie_fbrk3_beta1 * laddie%np13%H + (1-C%laddie_fbrk3_beta1) * laddie%now%H

    ! Update diffusive terms
    CALL update_diffusive_terms( mesh, ice, laddie, laddie%now)

    ! Integrate U and V 1/3 time step
    CALL compute_UV_npx( mesh, ice, ocean, laddie, laddie%now, laddie%np13, Hstar, dt/3, .false.)

    ! Integrate T and S 1/3 time step
    CALL compute_TS_npx( mesh, ice, laddie, laddie%now, laddie%np13, laddie%now%H, dt/3, .false.)

    ! == Stage 2: explicit 1/2 timestep ==
    ! == RHS terms defined at n + 1/3 ====
    ! ====================================

    ! Integrate H 1/2 time step
    CALL compute_H_npx( mesh, ice, ocean, laddie, laddie%np13, laddie%np12, dt/2)

    ! Compute new Hstar
    Hstar = C%laddie_fbrk3_beta2 * laddie%np12%H + (1-C%laddie_fbrk3_beta2) * laddie%now%H

    ! Update diffusive terms
    !CALL update_diffusive_terms( mesh, ice, laddie, laddie%np13)

    ! Integrate U and V 1/2 time step
    CALL compute_UV_npx( mesh, ice, ocean, laddie, laddie%np13, laddie%np12, Hstar, dt/2, .false.)

    ! Integrate T and S 1/2 time step
    CALL compute_TS_npx( mesh, ice, laddie, laddie%np13, laddie%np12, laddie%np13%H, dt/2, .false.)

    ! == Stage 3: explicit 1 timestep ====
    ! == RHS terms defined at n + 1/2 ====
    ! ====================================

    ! Integrate H 1 time step
    CALL compute_H_npx( mesh, ice, ocean, laddie, laddie%np12, laddie%np1, dt)

    ! Compute new Hstar
    Hstar = C%laddie_fbrk3_beta3 * laddie%np1%H + (1-2*C%laddie_fbrk3_beta3) * laddie%np12%H + C%laddie_fbrk3_beta3 * laddie%now%H

    ! Update diffusive terms
    !CALL update_diffusive_terms( mesh, ice, laddie, laddie%np12)

    ! Integrate U and V 1 time step
    CALL compute_UV_npx( mesh, ice, ocean, laddie, laddie%np12, laddie%np1, Hstar, dt, .true.)

    ! Integrate T and S 1 time step
    CALL compute_TS_npx( mesh, ice, laddie, laddie%np12, laddie%np1, laddie%np12%H, dt, .true.)

    ! =============== 
    ! == Move time ==
    CALL move_laddie_timestep( laddie, tl, dt)

    ! Finalise routine path
    CALL finalise_routine( routine_name)

  END SUBROUTINE integrate_fbrk3

  SUBROUTINE move_laddie_timestep( laddie, tl, dt)
    ! Increase laddie time tl by timestep dt and overwrite now timestep

    ! In- and output variables

    TYPE(type_laddie_model),                INTENT(INOUT) :: laddie
    REAL(dp),                               INTENT(INOUT) :: tl
    REAL(dp),                               INTENT(IN)    :: dt

    ! Local variables:
    CHARACTER(LEN=256), PARAMETER                         :: routine_name = 'move_laddie_timestep'

    ! Add routine to path
    CALL init_routine( routine_name)

    ! Increase laddie time
    tl = tl + dt

    ! Move main variables by 1 time step
    laddie%now%H = laddie%np1%H
    laddie%now%T = laddie%np1%T
    laddie%now%S = laddie%np1%S
    laddie%now%U = laddie%np1%U
    laddie%now%V = laddie%np1%V
    laddie%now%H_b = laddie%np1%H_b
    laddie%now%H_c = laddie%np1%H_c
    laddie%now%U_a = laddie%np1%U_a
    laddie%now%U_c = laddie%np1%U_c
    laddie%now%V_a = laddie%np1%V_a
    laddie%now%V_c = laddie%np1%V_c

    ! Finalise routine path
    CALL finalise_routine( routine_name)

  END SUBROUTINE move_laddie_timestep

  SUBROUTINE update_diffusive_terms( mesh, ice, laddie, npxref)
    ! Update diffusivity and viscosity. Based on reference timestep npxref

    ! For stability, most studies base diffusive terms on the now timestep

    ! In- and output variables

    TYPE(type_mesh),                        INTENT(IN)    :: mesh
    TYPE(type_ice_model),                   INTENT(IN)    :: ice
    TYPE(type_laddie_model),                INTENT(INOUT) :: laddie
    TYPE(type_laddie_timestep),             INTENT(IN)    :: npxref

    ! Local variables:
    CHARACTER(LEN=256), PARAMETER                         :: routine_name = 'update_diffusive_terms'

    ! Add routine to path
    CALL init_routine( routine_name)

    ! Compute diffusivities
    CALL compute_diffTS( mesh, ice, laddie, npxref)

    ! Compute viscosities
    CALL compute_viscUV( mesh, ice, laddie, npxref)

    ! Finalise routine path
    CALL finalise_routine( routine_name)

  END SUBROUTINE update_diffusive_terms

  SUBROUTINE update_laddie_masks( mesh, ice, laddie)
    ! Update bunch of masks for laddie at the start of a new run

    ! In- and output variables

    TYPE(type_mesh),                        INTENT(IN)    :: mesh
    TYPE(type_ice_model),                   INTENT(IN)    :: ice
    TYPE(type_laddie_model),                INTENT(INOUT) :: laddie

    ! Local variables:
    CHARACTER(LEN=256), PARAMETER                         :: routine_name = 'update_laddie_masks'
    INTEGER                                               :: vi, ti, i, no
    LOGICAL, DIMENSION(mesh%nV)                           :: mask_a_tot, mask_gr_a_tot, mask_oc_a_tot

    ! Add routine to path
    CALL init_routine( routine_name)

    ! Mask on a grid
    DO vi = mesh%vi1, mesh%vi2
      ! Check whether vertex on border
      IF (mesh%VBI( vi) > 0) THEN
        laddie%mask_a( vi)    = .false.
        laddie%mask_gr_a( vi) = .true.
      ELSE IF (ice%Hib( vi) - ice%Hb( vi) < 2*C%laddie_thickness_minimum) THEN
        laddie%mask_a( vi)    = .false.
        laddie%mask_gr_a( vi) = .true.
      ELSE IF (ice%Hi( vi) < 1.0 .and. ice%mask_floating_ice( vi)) THEN
        laddie%mask_a( vi)    = .false.
        laddie%mask_oc_a( vi) = .true.
      ELSE
        ! Inherit regular masks
        laddie%mask_a( vi)    = ice%mask_floating_ice( vi)
        laddie%mask_gr_a( vi) = ice%mask_grounded_ice( vi) .OR. ice%mask_icefree_land( vi)
        laddie%mask_oc_a( vi) = ice%mask_icefree_ocean( vi)
      END IF
    END DO
      
    ! Mask on b grid
    CALL gather_to_all_logical_1D( laddie%mask_a, mask_a_tot)
    CALL gather_to_all_logical_1D( laddie%mask_gr_a, mask_gr_a_tot)
    CALL gather_to_all_logical_1D( laddie%mask_oc_a, mask_oc_a_tot)

    DO ti = mesh%ti1, mesh%ti2
      ! Initialise as false to overwrite previous mask
      laddie%mask_b( ti)    = .false.
      laddie%mask_gl_b( ti) = .false.
      laddie%mask_cf_b( ti) = .false.
      laddie%mask_oc_b( ti) = .false.

      ! Define floating mask if any of the three vertices is floating
      DO i = 1, 3
        vi = mesh%Tri( ti, i)
        IF (mask_a_tot( vi)) THEN
          ! Set true if any of the three vertices is floating
          laddie%mask_b( ti) = .true.
        END IF
      END DO

      ! Define grounding line triangles 
      DO i = 1, 3
        vi = mesh%Tri( ti, i)
        ! Check if any connected vertex is grounded
        IF (mask_gr_a_tot( vi)) THEN
          ! Omit triangle from floating mask. Adjust for no slip conditions
          laddie%mask_b( ti) = .false.
          ! Define as grounding line triangle
          laddie%mask_gl_b( ti) = .true.
        END IF
      END DO

      ! Also define border triangles as grounding line
      IF (mesh%TriBI( ti) > 0) THEN
        ! Omit triangle from floating mask. Adjust for no slip conditions
        laddie%mask_b( ti) = .false.
        ! Define as grounding line triangle
        laddie%mask_gl_b( ti) = .true.
      END IF

      ! For non-grounding line triangles:
      IF (.NOT. laddie%mask_gl_b( ti)) THEN
        ! Define calving front triangles
        DO i = 1, 3
          vi = mesh%Tri( ti, i)
          ! Check if any vertex is icefree ocean 
          IF (mask_oc_a_tot( vi)) THEN
            ! Define as calving front triangle
            laddie%mask_cf_b( ti) = .true.
          END IF
        END DO
      END IF

      ! Define ocean triangles
      no = 0 ! Number of ice free ocean vertices
      DO i = 1, 3
        vi = mesh%Tri( ti, i)
        ! Check if vertex is icefree ocean
        IF (mask_oc_a_tot( vi)) THEN
          no = no + 1
        END IF
      END DO
      ! Check whether all vertices are icefree ocean
      IF (no == 3) THEN
        ! Define as ocean triangle
        laddie%mask_oc_b( ti) = .true.
      END IF

    END DO !ti = mesh%ti1, mesh%ti2

    ! Finalise routine path
    CALL finalise_routine( routine_name)

  END SUBROUTINE update_laddie_masks

  SUBROUTINE extrapolate_laddie_variables( mesh, ice, laddie)
    ! Update bunch of masks for laddie at the start of a new run

    ! In- and output variables

    TYPE(type_mesh),                        INTENT(IN)    :: mesh
    TYPE(type_ice_model),                   INTENT(IN)    :: ice
    TYPE(type_laddie_model),                INTENT(INOUT) :: laddie

    ! Local variables:
    CHARACTER(LEN=256), PARAMETER                         :: routine_name = 'extrapolate_laddie_variables'
    INTEGER                                               :: vi
    INTEGER, DIMENSION(mesh%vi1: mesh%vi2)                :: mask
    REAL(dp), PARAMETER                                   :: sigma = 16000.0_dp

    ! Add routine to path
    CALL init_routine( routine_name)

    ! Initialise mask
    mask = 0

    ! Determine mask for seed (2: previously floating cells), fill (1: new floating cells), or ignore (0: grounded/ocean)
    DO vi = mesh%vi1, mesh%vi2
      ! Skip if vertex is at border
      IF (mesh%VBI( vi) > 0) CYCLE

      ! Skip if water column thickness is insufficient, treated as grounded for now
      IF (ice%Hib( vi) - ice%Hb( vi) < 2*C%laddie_thickness_minimum) CYCLE

      IF (ice%Hi( vi) < 1.0 .and. ice%mask_floating_ice( vi)) CYCLE

      ! Currently floating ice, so either seed or fill here
      IF (ice%mask_floating_ice( vi)) THEN
        IF (laddie%mask_a( vi)) THEN
          ! Data already available here, so use as seed
          mask( vi) = 2
        ELSE
          ! New floating cells, so fill here
          mask (vi) = 1
        END IF
      END IF
    END DO

    ! Apply extrapolation to H, T and S 
    CALL extrapolate_Gaussian( mesh, mask, laddie%now%H, sigma)
    CALL extrapolate_Gaussian( mesh, mask, laddie%now%T, sigma)
    CALL extrapolate_Gaussian( mesh, mask, laddie%now%S, sigma)

    ! Make sure all zero-thicknesses are gone
    DO vi = mesh%vi1, mesh%vi2
      ! Skip if vertex is at border
      IF (mesh%VBI( vi) > 0) CYCLE

      ! Skip if water column thickness is insufficient, treated as grounded for now
      IF (ice%Hib( vi) - ice%Hb( vi) < 2*C%laddie_thickness_minimum) CYCLE

      IF (ice%Hi( vi) < 1.0 .and. ice%mask_floating_ice( vi)) CYCLE

      ! Currently floating ice, so either seed or fill here
      IF (ice%mask_floating_ice( vi)) THEN
        IF (laddie%now%H( vi) == 0.0_dp) THEN
          laddie%now%H( vi) = C%laddie_thickness_minimum
          laddie%now%T( vi) = laddie%T_amb( vi) + C%laddie_initial_T_offset 
          laddie%now%S( vi) = laddie%S_amb( vi) + C%laddie_initial_S_offset
        END IF
      END IF
    END DO

    ! Finalise routine path
    CALL finalise_routine( routine_name)

  END SUBROUTINE extrapolate_laddie_variables

END MODULE laddie_main
<|MERGE_RESOLUTION|>--- conflicted
+++ resolved
@@ -32,11 +32,7 @@
 ! ===== Main routines =====
 ! =========================
 
-<<<<<<< HEAD
   SUBROUTINE run_laddie_model( mesh, ice, ocean, laddie, time, duration)
-=======
-  SUBROUTINE run_laddie_model( mesh, ice, ocean, laddie)
->>>>>>> 308ae7bc
     ! Run the laddie model
 
     ! In- and output variables
@@ -45,11 +41,8 @@
     TYPE(type_ice_model),                   INTENT(IN)    :: ice
     TYPE(type_ocean_model),                 INTENT(IN)    :: ocean
     TYPE(type_laddie_model),                INTENT(INOUT) :: laddie
-<<<<<<< HEAD
     REAL(dp),                               INTENT(IN)    :: time
     REAL(dp),                               INTENT(IN)    :: duration
-=======
->>>>>>> 308ae7bc
 
     ! Local variables:
     CHARACTER(LEN=256), PARAMETER                         :: routine_name = 'run_laddie_model'
