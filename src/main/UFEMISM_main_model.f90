--- conflicted
+++ resolved
@@ -1208,13 +1208,8 @@
 
     ! Remap all the model data from the old mesh to the new mesh
     CALL remap_ice_dynamics_model(    region%mesh, mesh_new, region%ice, region%bed_roughness, region%refgeo_PD, region%SMB, region%BMB, region%LMB, region%AMB, region%GIA, region%time, region%name)
-<<<<<<< HEAD
-    CALL remap_climate_model(         region%mesh, mesh_new,             region%climate, region%name, region%grid_smooth, region%ice, forcing)
-    CALL remap_ocean_model(           region%mesh, mesh_new, region%ice, region%ocean  , region%name)
-=======
-    CALL remap_climate_model(         region%mesh, mesh_new,             region%climate, region%name)
+    CALL remap_climate_model(         region%mesh, mesh_new,             region%climate, region%name, region%grid_smooth, region%ice, forcing)    
     CALL remap_ocean_model(           region%mesh, mesh_new, region%ice, region%ocean  , region%name, region%time)
->>>>>>> 07b0bcac
     CALL remap_SMB_model(             region%mesh, mesh_new,             region%SMB    , region%name)
     CALL remap_BMB_model(             region%mesh, mesh_new, region%ice, region%ocean, region%BMB    , region%name, region%time)
     CALL remap_LMB_model(             region%mesh, mesh_new,             region%LMB    , region%name)
