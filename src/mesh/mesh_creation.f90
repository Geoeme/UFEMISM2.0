MODULE mesh_creation

  ! Routines used to create a mesh.

! ===== Preamble =====
! ====================

  USE mpi
  USE precisions                                             , ONLY: dp
  USE mpi_basic                                              , ONLY: par, cerr, ierr, MPI_status, sync
  USE control_resources_and_error_messaging                  , ONLY: warning, crash, happy, init_routine, finalise_routine, colour_string
  USE model_configuration                                    , ONLY: C
  USE parameters
  USE mesh_types                                             , ONLY: type_mesh
  USE mesh_memory                                            , ONLY: allocate_mesh_primary
  USE mesh_utilities                                         , ONLY: update_triangle_circumcenter, calc_mesh_contour_as_line, calc_mesh_mask_as_polygons
  USE mesh_refinement                                        , ONLY: refine_mesh_uniform, refine_mesh_line, Lloyds_algorithm_single_iteration, &
                                                                     refine_mesh_polygon, refine_mesh_line_ROI, refine_mesh_polygon_ROI, &
                                                                     calc_polygon_Pine_Island_Glacier, calc_polygon_Thwaites_Glacier, &
<<<<<<< HEAD
                                                                     calc_polygon_Amery_ice_shelf, calc_polygon_Riiser_Larsen_ice_shelf, &
                                                                     calc_polygon_Siple_Coast, calc_polygon_Patagonia, calc_polygon_Larsen_ice_shelf, &
                                                                     calc_polygon_Narsarsuaq, calc_polygon_Tijn_test_ISMIP_HOM_A
=======
                                                                     calc_polygon_Tijn_test_ISMIP_HOM_A, enforce_contiguous_process_domains
>>>>>>> a3e98436
  USe mesh_parallel_creation                                 , ONLY: broadcast_mesh
  USE mesh_secondary                                         , ONLY: calc_all_secondary_mesh_data
  USE mesh_operators                                         , ONLY: calc_all_matrix_operators_mesh
  USE grid_basic                                             , ONLY: type_grid, gather_gridded_data_to_master_dp_2D, calc_grid_contour_as_line, &
                                                                     calc_grid_mask_as_polygons
  USE math_utilities                                         , ONLY: thickness_above_floatation
  USE mpi_distributed_memory                                 , ONLY: gather_to_master_dp_1D

  IMPLICIT NONE

CONTAINS

! ===== Subroutines =====
! =======================

! == The two main mesh creation routines that should be called
! ============================================================

  ! Create a mesh from ice geometry on a grid
  SUBROUTINE create_mesh_from_gridded_geometry( region_name, name, grid, Hi, Hb, Hs, SL, xmin, xmax, ymin, ymax, lambda_M, phi_M, beta_stereo, mesh)
    ! Create a mesh from ice geometry on a grid

    IMPLICIT NONE

    ! In/output variables:
    CHARACTER(LEN=3),           INTENT(IN)        :: region_name
    CHARACTER(LEN=256),         INTENT(IN)        :: name
    TYPE(type_grid),            INTENT(IN)        :: grid
    REAL(dp), DIMENSION(:    ), INTENT(IN)        :: Hi, Hb, Hs, SL
    REAL(dp),                   INTENT(IN)        :: xmin, xmax, ymin, ymax
    REAL(dp),                   INTENT(IN)        :: lambda_M, phi_M, beta_stereo
    TYPE(type_mesh),            INTENT(OUT)       :: mesh

    ! Local variables:
    CHARACTER(LEN=256), PARAMETER                 :: routine_name = 'create_mesh_from_gridded_geometry'
    REAL(dp), DIMENSION(:,:  ), ALLOCATABLE       :: poly_mult_sheet
    REAL(dp), DIMENSION(:,:  ), ALLOCATABLE       :: poly_mult_shelf
    REAL(dp), DIMENSION(:,:  ), ALLOCATABLE       :: p_line_grounding_line
    REAL(dp), DIMENSION(:,:  ), ALLOCATABLE       :: p_line_calving_front
    REAL(dp), DIMENSION(:,:  ), ALLOCATABLE       :: p_line_ice_front
    REAL(dp), DIMENSION(:,:  ), ALLOCATABLE       :: p_line_coastline

    ! Add routine to path
    CALL init_routine( routine_name)

    ! Reduce the gridded ice geometry to lines and polygons
    CALL reduce_gridded_ice_geometry( grid, Hi, Hb, Hs, SL, poly_mult_sheet, poly_mult_shelf, &
      p_line_grounding_line, p_line_calving_front, p_line_ice_front, p_line_coastline)

    ! Create a mesh from the reduced ice geometry
    CALL create_mesh_from_reduced_geometry( region_name, name, poly_mult_sheet, poly_mult_shelf, &
      p_line_grounding_line, p_line_calving_front, p_line_ice_front, p_line_coastline, &
      xmin, xmax, ymin, ymax, lambda_M, phi_M, beta_stereo, mesh)

    ! Clean up after yourself
    DEALLOCATE( poly_mult_sheet)
    DEALLOCATE( poly_mult_shelf)
    DEALLOCATE( p_line_grounding_line)
    DEALLOCATE( p_line_calving_front)
    DEALLOCATE( p_line_ice_front)
    DEALLOCATE( p_line_coastline)

    ! Finalise routine path
    CALL finalise_routine( routine_name)

  END SUBROUTINE create_mesh_from_gridded_geometry

  ! Create a mesh from ice geometry on a mesh
  SUBROUTINE create_mesh_from_meshed_geometry( region_name, name, mesh_src, Hi, Hb, Hs, SL, xmin, xmax, ymin, ymax, lambda_M, phi_M, beta_stereo, mesh)
    ! Create a mesh from ice geometry on a mesh

    IMPLICIT NONE

    ! In/output variables:
    CHARACTER(LEN=3),           INTENT(IN)        :: region_name
    CHARACTER(LEN=256),         INTENT(IN)        :: name
    TYPE(type_mesh),            INTENT(IN)        :: mesh_src
    REAL(dp), DIMENSION(:    ), INTENT(IN)        :: Hi, Hb, Hs, SL
    REAL(dp),                   INTENT(IN)        :: xmin, xmax, ymin, ymax
    REAL(dp),                   INTENT(IN)        :: lambda_M, phi_M, beta_stereo
    TYPE(type_mesh),            INTENT(OUT)       :: mesh

    ! Local variables:
    CHARACTER(LEN=256), PARAMETER                 :: routine_name = 'create_mesh_from_meshed_geometry'
    REAL(dp), DIMENSION(:,:  ), ALLOCATABLE       :: poly_mult_sheet
    REAL(dp), DIMENSION(:,:  ), ALLOCATABLE       :: poly_mult_shelf
    REAL(dp), DIMENSION(:,:  ), ALLOCATABLE       :: p_line_grounding_line
    REAL(dp), DIMENSION(:,:  ), ALLOCATABLE       :: p_line_calving_front
    REAL(dp), DIMENSION(:,:  ), ALLOCATABLE       :: p_line_ice_front
    REAL(dp), DIMENSION(:,:  ), ALLOCATABLE       :: p_line_coastline

    ! Add routine to path
    CALL init_routine( routine_name)

    ! Reduce the meshed ice geometry to lines and polygons
    CALL reduce_meshed_ice_geometry( mesh_src, Hi, Hb, Hs, SL, poly_mult_sheet, poly_mult_shelf, &
      p_line_grounding_line, p_line_calving_front, p_line_ice_front, p_line_coastline)

    ! Create a mesh from the reduced ice geometry
    CALL create_mesh_from_reduced_geometry( region_name, name, poly_mult_sheet, poly_mult_shelf, &
      p_line_grounding_line, p_line_calving_front, p_line_ice_front, p_line_coastline, &
      xmin, xmax, ymin, ymax, lambda_M, phi_M, beta_stereo, mesh)

    ! Clean up after yourself
    DEALLOCATE( poly_mult_sheet)
    DEALLOCATE( poly_mult_shelf)
    DEALLOCATE( p_line_grounding_line)
    DEALLOCATE( p_line_calving_front)
    DEALLOCATE( p_line_ice_front)
    DEALLOCATE( p_line_coastline)

    ! Finalise routine path
    CALL finalise_routine( routine_name)

  END SUBROUTINE create_mesh_from_meshed_geometry

! == Reduce a gridded/meshed ice geometry to grid-less polygons and lines
! =======================================================================

  SUBROUTINE reduce_gridded_ice_geometry( grid, Hi, Hb, Hs, SL, poly_mult_sheet, poly_mult_shelf, &
    p_line_grounding_line, p_line_calving_front, p_line_ice_front, p_line_coastline)

    ! "Reduce" the gridded ice-sheet geometry to a set of polygons
    ! (describing regions covered by grounded/floating ice) and lines
    ! (grounding line, calving front, etc.)
    !
    ! NOTE: gridded geometry fields Hi, Hb, Hs, SL are provided in distributed vector form
    !
    ! NOTE: polygons and lines are returned in full to all processes

    IMPLICIT NONE

    ! In/output variables:
    TYPE(type_grid),                         INTENT(IN)    :: grid
    REAL(dp), DIMENSION(:    ),              INTENT(IN)    :: Hi, Hb, Hs, SL
    REAL(dp), DIMENSION(:,:  ), ALLOCATABLE, INTENT(OUT)   :: poly_mult_sheet
    REAL(dp), DIMENSION(:,:  ), ALLOCATABLE, INTENT(OUT)   :: poly_mult_shelf
    REAL(dp), DIMENSION(:,:  ), ALLOCATABLE, INTENT(OUT)   :: p_line_grounding_line
    REAL(dp), DIMENSION(:,:  ), ALLOCATABLE, INTENT(OUT)   :: p_line_calving_front
    REAL(dp), DIMENSION(:,:  ), ALLOCATABLE, INTENT(OUT)   :: p_line_ice_front
    REAL(dp), DIMENSION(:,:  ), ALLOCATABLE, INTENT(OUT)   :: p_line_coastline

    ! Local variables:
    CHARACTER(LEN=256), PARAMETER                 :: routine_name = 'reduce_gridded_ice_geometry'
    REAL(dp), DIMENSION(:,:  ), ALLOCATABLE       :: Hi_grid
    REAL(dp), DIMENSION(:,:  ), ALLOCATABLE       :: Hb_grid
    REAL(dp), DIMENSION(:,:  ), ALLOCATABLE       :: Hs_grid
    REAL(dp), DIMENSION(:,:  ), ALLOCATABLE       :: SL_grid
    REAL(dp), DIMENSION(:,:  ), ALLOCATABLE       :: TAF_grid
    REAL(dp), DIMENSION(:,:  ), ALLOCATABLE       :: Hb_minus_SL_grid
    INTEGER                                       :: i,j,ii,jj
    LOGICAL,  DIMENSION(:,:  ), ALLOCATABLE       :: mask_sheet
    LOGICAL,  DIMENSION(:,:  ), ALLOCATABLE       :: mask_shelf
    LOGICAL,  DIMENSION(:,:  ), ALLOCATABLE       :: mask_calc_grounding_line
    LOGICAL,  DIMENSION(:,:  ), ALLOCATABLE       :: mask_calc_calving_front
    LOGICAL,  DIMENSION(:,:  ), ALLOCATABLE       :: mask_calc_ice_front
    LOGICAL,  DIMENSION(:,:  ), ALLOCATABLE       :: mask_calc_coastline
    INTEGER                                       :: n_poly_mult_sheet
    INTEGER                                       :: n_poly_mult_shelf
    INTEGER                                       :: n_line_grounding_line
    INTEGER                                       :: n_line_calving_front
    INTEGER                                       :: n_line_ice_front
    INTEGER                                       :: n_line_coastline

    ! Add routine to path
    CALL init_routine( routine_name)

    ! Allocate memory for gathered ice geometry data
    IF (par%master) THEN
      ALLOCATE( Hi_grid( grid%nx, grid%ny))
      ALLOCATE( Hb_grid( grid%nx, grid%ny))
      ALLOCATE( Hs_grid( grid%nx, grid%ny))
      ALLOCATE( SL_grid( grid%nx, grid%ny))
    else
      ALLOCATE( Hi_grid( 0, 0))
      ALLOCATE( Hb_grid( 0, 0))
      ALLOCATE( Hs_grid( 0, 0))
      ALLOCATE( SL_grid( 0, 0))
    END IF

    ! Gather ice geometry data in grid form to the master
    CALL gather_gridded_data_to_master_dp_2D( grid, Hi, Hi_grid)
    CALL gather_gridded_data_to_master_dp_2D( grid, Hb, Hb_grid)
    CALL gather_gridded_data_to_master_dp_2D( grid, Hs, Hs_grid)
    CALL gather_gridded_data_to_master_dp_2D( grid, SL, SL_grid)

    ! Let the master calculate the polygons and lines

    IF (par%master) THEN

      ! Allocate memory for thickness above floatation and Hb-SL
      ALLOCATE( TAF_grid(         grid%nx, grid%ny))
      ALLOCATE( Hb_minus_SL_grid( grid%nx, grid%ny))

      ! Calculate thickness above floatation and Hb-SL
      DO i = 1, grid%nx
      DO j = 1, grid%ny
        TAF_grid(         i,j) = thickness_above_floatation( Hi_grid( i,j), Hb_grid( i,j), SL_grid( i,j))
        Hb_minus_SL_grid( i,j) = Hb_grid( i,j) - SL_grid( i,j)
      END DO
      END DO

      ! Fill in masks for floating/grounded ice
      ALLOCATE( mask_sheet( grid%nx, grid%ny), source = .FALSE.)
      ALLOCATE( mask_shelf( grid%nx, grid%ny), source = .FALSE.)

      DO i = 1, grid%nx
      DO j = 1, grid%ny
        IF (Hi_grid( i,j) > 0.1_dp) THEN
          IF (TAF_grid( i,j) > 0._dp) THEN
            mask_sheet( i,j) = .TRUE.
          ELSE
            mask_shelf( i,j) = .TRUE.
          END IF
        END IF
      END DO
      END DO

      ! Fill in masks for where to calculate lines
      ALLOCATE( mask_calc_grounding_line( grid%nx, grid%ny), source = .FALSE.)
      ALLOCATE( mask_calc_calving_front(  grid%nx, grid%ny), source = .FALSE.)
      ALLOCATE( mask_calc_ice_front(      grid%nx, grid%ny), source = .FALSE.)
      ALLOCATE( mask_calc_coastline(      grid%nx, grid%ny), source = .FALSE.)

      DO i = 1, grid%nx
      DO j = 1, grid%ny

        ! Grounding line should only be calculated where there's ice
        IF (Hi_grid( i,j) > 0.1_dp) THEN
          mask_calc_grounding_line( i,j) = .TRUE.
        END IF

        ! Calving front should only be calculated for ice (both floating and grounded) next to ocean
        IF (Hi_grid( i,j) > 0.1_dp) THEN
          ! This grid cell has ice
          DO ii = MAX( 1, i-1), MIN( grid%nx, i+1)
          DO jj = MAX( 1, j-1), MIN( grid%ny, j+1)
            IF (Hi_grid( ii,jj) < 0.1_dp .AND. Hb_grid( ii,jj) < SL_grid( ii,jj)) THEN
              ! This neighbour is open ocean
              mask_calc_calving_front( i,j) = .TRUE.
            END IF
          END DO
          END DO
        END IF

        ! Ice front is simply ice next to non-ice
        IF (Hi_grid( i,j) > 0.1_dp) THEN
          ! This grid cell has ice
          DO ii = MAX( 1, i-1), MIN( grid%nx, i+1)
          DO jj = MAX( 1, j-1), MIN( grid%ny, j+1)
            IF (Hi_grid( ii,jj) < 0.1_dp) THEN
              ! This neighbour is ice-free
              mask_calc_ice_front( i,j) = .TRUE.
            END IF
          END DO
          END DO
        END IF

        ! Coastline is ice-free land next to open ocean
        IF (Hi_grid( i,j) < 0.1_dp .AND. Hb_grid( i,j) > SL_grid( i,j)) THEN
          ! This grid cell is ice-free land
          DO ii = MAX( 1, i-1), MIN( grid%nx, i+1)
          DO jj = MAX( 1, j-1), MIN( grid%ny, j+1)
            IF (Hi_grid( ii,jj) < 0.1_dp .AND. Hb_grid( ii,jj) < SL_grid( ii,jj)) THEN
              ! This neighbour is open ocean
              mask_calc_coastline( i,j) = .TRUE.
            END IF
          END DO
          END DO
        END IF

      END DO
      END DO

      ! Calculate polygons enveloping sheet and shelf
      CALL calc_grid_mask_as_polygons( grid, mask_sheet, poly_mult_sheet)
      CALL calc_grid_mask_as_polygons( grid, mask_shelf, poly_mult_shelf)

      ! Get polygon sizes
      n_poly_mult_sheet = SIZE( poly_mult_sheet,1)
      n_poly_mult_shelf = SIZE( poly_mult_shelf,1)

      ! Calculate lines in line segment format
      CALL calc_grid_contour_as_line( grid, TAF_grid        , 0.0_dp, p_line_grounding_line, mask_calc_grounding_line)
      CALL calc_grid_contour_as_line( grid, Hi_grid         , 0.1_dp, p_line_calving_front , mask_calc_calving_front )
      CALL calc_grid_contour_as_line( grid, Hi_grid         , 0.1_dp, p_line_ice_front     , mask_calc_ice_front     )
      CALL calc_grid_contour_as_line( grid, Hb_minus_SL_grid, 0.0_dp, p_line_coastline     , mask_calc_coastline     )

      ! Get line sizes
      n_line_grounding_line = SIZE( p_line_grounding_line,1)
      n_line_calving_front  = SIZE( p_line_calving_front ,1)
      n_line_ice_front      = SIZE( p_line_ice_front     ,1)
      n_line_coastline      = SIZE( p_line_coastline     ,1)

    END IF ! IF (par%master) THEN
    CALL sync

    ! Broadcast polygon sizes to all processes
    CALL MPI_BCAST( n_poly_mult_sheet, 1, MPI_INTEGER, 0, MPI_COMM_WORLD, ierr)
    CALL MPI_BCAST( n_poly_mult_shelf, 1, MPI_INTEGER, 0, MPI_COMM_WORLD, ierr)

    ! Allocate memory for the polygons on the other processes
    IF (.NOT. par%master) THEN
      ALLOCATE( poly_mult_sheet( n_poly_mult_sheet,2))
      ALLOCATE( poly_mult_shelf( n_poly_mult_shelf,2))
    END IF

    ! Broadcast polygons to all processes
    CALL MPI_BCAST( poly_mult_sheet, n_poly_mult_sheet*2, MPI_DOUBLE_PRECISION, 0, MPI_COMM_WORLD, ierr)
    CALL MPI_BCAST( poly_mult_shelf, n_poly_mult_shelf*2, MPI_DOUBLE_PRECISION, 0, MPI_COMM_WORLD, ierr)

    ! Broadcast line sizes to all processes
    CALL MPI_BCAST( n_line_grounding_line, 1, MPI_INTEGER, 0, MPI_COMM_WORLD, ierr)
    CALL MPI_BCAST( n_line_calving_front , 1, MPI_INTEGER, 0, MPI_COMM_WORLD, ierr)
    CALL MPI_BCAST( n_line_ice_front     , 1, MPI_INTEGER, 0, MPI_COMM_WORLD, ierr)
    CALL MPI_BCAST( n_line_coastline     , 1, MPI_INTEGER, 0, MPI_COMM_WORLD, ierr)

    ! Allocate memory for the lines on the other processes
    IF (.NOT. par%master) THEN
      ALLOCATE( p_line_grounding_line( n_line_grounding_line,4))
      ALLOCATE( p_line_calving_front(  n_line_calving_front ,4))
      ALLOCATE( p_line_ice_front(      n_line_ice_front     ,4))
      ALLOCATE( p_line_coastline(      n_line_coastline     ,4))
    END IF

    ! Broadcast lines to all processes
    CALL MPI_BCAST( p_line_grounding_line, n_line_grounding_line*4, MPI_DOUBLE_PRECISION, 0, MPI_COMM_WORLD, ierr)
    CALL MPI_BCAST( p_line_calving_front , n_line_calving_front *4, MPI_DOUBLE_PRECISION, 0, MPI_COMM_WORLD, ierr)
    CALL MPI_BCAST( p_line_ice_front     , n_line_ice_front     *4, MPI_DOUBLE_PRECISION, 0, MPI_COMM_WORLD, ierr)
    CALL MPI_BCAST( p_line_coastline     , n_line_coastline     *4, MPI_DOUBLE_PRECISION, 0, MPI_COMM_WORLD, ierr)

    ! Clean up after yourself
    DEALLOCATE( Hi_grid)
    DEALLOCATE( Hb_grid)
    DEALLOCATE( Hs_grid)
    DEALLOCATE( SL_grid)
    IF (par%master) THEN
      DEALLOCATE( TAF_grid)
      DEALLOCATE( Hb_minus_SL_grid)
      DEALLOCATE( mask_sheet)
      DEALLOCATE( mask_shelf)
      DEALLOCATE( mask_calc_grounding_line)
      DEALLOCATE( mask_calc_calving_front)
      DEALLOCATE( mask_calc_ice_front)
      DEALLOCATE( mask_calc_coastline)
    END IF

    ! Finalise routine path
    CALL finalise_routine( routine_name)

  END SUBROUTINE reduce_gridded_ice_geometry

  SUBROUTINE reduce_meshed_ice_geometry( mesh, Hi, Hb, Hs, SL, poly_mult_sheet, poly_mult_shelf, &
    p_line_grounding_line, p_line_calving_front, p_line_ice_front, p_line_coastline)

    ! "Reduce" the meshed ice-sheet geometry to a set of polygons
    ! (describing regions covered by grounded/floating ice) and lines
    ! (grounding line, calving front, etc.)
    !
    ! NOTE: meshed geometry fields Hi, Hb, Hs, SL are provided in distributed vector form
    !
    ! NOTE: polygons and lines are returned in full to all processes

    IMPLICIT NONE

    ! In/output variables:
    TYPE(type_mesh),                         INTENT(IN)    :: mesh
    REAL(dp), DIMENSION(:    ),              INTENT(IN)    :: Hi, Hb, Hs, SL
    REAL(dp), DIMENSION(:,:  ), ALLOCATABLE, INTENT(OUT)   :: poly_mult_sheet
    REAL(dp), DIMENSION(:,:  ), ALLOCATABLE, INTENT(OUT)   :: poly_mult_shelf
    REAL(dp), DIMENSION(:,:  ), ALLOCATABLE, INTENT(OUT)   :: p_line_grounding_line
    REAL(dp), DIMENSION(:,:  ), ALLOCATABLE, INTENT(OUT)   :: p_line_calving_front
    REAL(dp), DIMENSION(:,:  ), ALLOCATABLE, INTENT(OUT)   :: p_line_ice_front
    REAL(dp), DIMENSION(:,:  ), ALLOCATABLE, INTENT(OUT)   :: p_line_coastline

    ! Local variables:
    CHARACTER(LEN=256), PARAMETER                 :: routine_name = 'reduce_meshed_ice_geometry'
    REAL(dp), DIMENSION(:    ), ALLOCATABLE       :: Hi_tot
    REAL(dp), DIMENSION(:    ), ALLOCATABLE       :: Hb_tot
    REAL(dp), DIMENSION(:    ), ALLOCATABLE       :: Hs_tot
    REAL(dp), DIMENSION(:    ), ALLOCATABLE       :: SL_tot
    REAL(dp), DIMENSION(:    ), ALLOCATABLE       :: TAF_tot
    REAL(dp), DIMENSION(:    ), ALLOCATABLE       :: Hb_minus_SL_tot
    INTEGER                                       :: vi
    LOGICAL,  DIMENSION(:    ), ALLOCATABLE       :: mask_sheet
    LOGICAL,  DIMENSION(:    ), ALLOCATABLE       :: mask_shelf
    LOGICAL,  DIMENSION(:    ), ALLOCATABLE       :: mask_calc_grounding_line
    LOGICAL,  DIMENSION(:    ), ALLOCATABLE       :: mask_calc_calving_front
    LOGICAL,  DIMENSION(:    ), ALLOCATABLE       :: mask_calc_coastline
    INTEGER                                       :: n_poly_mult_sheet
    INTEGER                                       :: n_poly_mult_shelf
    INTEGER                                       :: n_line_grounding_line
    INTEGER                                       :: n_line_calving_front
    INTEGER                                       :: n_line_ice_front
    INTEGER                                       :: n_line_coastline

    ! Add routine to path
    CALL init_routine( routine_name)

    ! Allocate memory for gathered ice geometry data
    IF (par%master) THEN
      ALLOCATE( Hi_tot( mesh%nV))
      ALLOCATE( Hb_tot( mesh%nV))
      ALLOCATE( Hs_tot( mesh%nV))
      ALLOCATE( SL_tot( mesh%nV))
    END IF

    ! Gather ice geometry data in grid form to the master
    CALL gather_to_master_dp_1D( Hi, Hi_tot)
    CALL gather_to_master_dp_1D( Hb, Hb_tot)
    CALL gather_to_master_dp_1D( Hs, Hs_tot)
    CALL gather_to_master_dp_1D( SL, SL_tot)

    ! Let the master calculate the polygons and lines

    IF (par%master) THEN

      ! Allocate memory for thickness above floatation and Hb-SL
      ALLOCATE( TAF_tot(         mesh%nV))
      ALLOCATE( Hb_minus_SL_tot( mesh%nV))

      ! Calculate thickness above floatation and Hb-SL
      DO vi = 1, mesh%nV
        TAF_tot(         vi) = thickness_above_floatation( Hi_tot( vi), Hb_tot( vi), SL_tot( vi))
        Hb_minus_SL_tot( vi) = Hb_tot( vi) - SL_tot( vi)
      END DO

      ! Fill in masks for floating/grounded ice
      ALLOCATE( mask_sheet( mesh%nV), source = .FALSE.)
      ALLOCATE( mask_shelf( mesh%nV), source = .FALSE.)

      DO vi = 1, mesh%nV
        IF (Hi_tot( vi) > 0.1_dp) THEN
          IF (TAF_tot( vi) > 0._dp) THEN
            mask_sheet( vi) = .TRUE.
          ELSE
            mask_shelf( vi) = .TRUE.
          END IF
        END IF
      END DO

      ! Fill in masks for where to calculate lines
      ALLOCATE( mask_calc_grounding_line( mesh%nV), source = .FALSE.)
      ALLOCATE( mask_calc_calving_front ( mesh%nV), source = .FALSE.)
      ALLOCATE( mask_calc_coastline     ( mesh%nV), source = .FALSE.)

      DO vi = 1, mesh%nV

        ! Grounding line should only be calculated where there's ice
        IF (Hi_tot( vi) > 0.1_dp) THEN
          mask_calc_grounding_line( vi) = .TRUE.
        END IF

        ! Calving front should only be calculated on floating ice
        IF (TAF_tot( vi) < 0.1_dp .AND. Hi_tot( vi) > 0.1_dp) THEN
           mask_calc_calving_front( vi) = .TRUE.
        END IF

        ! Coastline should only be calculated where there's no ice
        IF (Hi_tot( vi) < 0.1_dp ) THEN
           mask_calc_coastline( vi) = .TRUE.
        END IF

      END DO ! DO vi = 1, mesh%nV

      ! Calculate polygons enveloping sheet and shelf
      CALL calc_mesh_mask_as_polygons( mesh, mask_sheet, poly_mult_sheet)
      CALL calc_mesh_mask_as_polygons( mesh, mask_shelf, poly_mult_shelf)

      ! Get polygon sizes
      n_poly_mult_sheet = SIZE( poly_mult_sheet,1)
      n_poly_mult_shelf = SIZE( poly_mult_shelf,1)

      ! Calculate lines in line segment format
      CALL calc_mesh_contour_as_line( mesh, TAF_tot        , 0.0_dp, p_line_grounding_line, mask_calc_grounding_line)
      CALL calc_mesh_contour_as_line( mesh, Hi_tot         , 1.0_dp, p_line_calving_front , mask_calc_calving_front )
      CALL calc_mesh_contour_as_line( mesh, Hi_tot         , 1.0_dp, p_line_ice_front                               )
      CALL calc_mesh_contour_as_line( mesh, Hb_minus_SL_tot, 0.0_dp, p_line_coastline     , mask_calc_coastline     )

      ! Get line sizes
      n_line_grounding_line = SIZE( p_line_grounding_line,1)
      n_line_calving_front  = SIZE( p_line_calving_front ,1)
      n_line_ice_front      = SIZE( p_line_ice_front     ,1)
      n_line_coastline      = SIZE( p_line_coastline     ,1)

    END IF ! IF (par%master) THEN
    CALL sync

    ! Broadcast polygon sizes to all processes
    CALL MPI_BCAST( n_poly_mult_sheet, 1, MPI_INTEGER, 0, MPI_COMM_WORLD, ierr)
    CALL MPI_BCAST( n_poly_mult_shelf, 1, MPI_INTEGER, 0, MPI_COMM_WORLD, ierr)

    ! Allocate memory for the polygons on the other processes
    IF (.NOT. par%master) THEN
      ALLOCATE( poly_mult_sheet( n_poly_mult_sheet,2))
      ALLOCATE( poly_mult_shelf( n_poly_mult_shelf,2))
    END IF

    ! Broadcast polygons to all processes
    CALL MPI_BCAST( poly_mult_sheet, n_poly_mult_sheet*2, MPI_DOUBLE_PRECISION, 0, MPI_COMM_WORLD, ierr)
    CALL MPI_BCAST( poly_mult_shelf, n_poly_mult_shelf*2, MPI_DOUBLE_PRECISION, 0, MPI_COMM_WORLD, ierr)

    ! Broadcast line sizes to all processes
    CALL MPI_BCAST( n_line_grounding_line, 1, MPI_INTEGER, 0, MPI_COMM_WORLD, ierr)
    CALL MPI_BCAST( n_line_calving_front , 1, MPI_INTEGER, 0, MPI_COMM_WORLD, ierr)
    CALL MPI_BCAST( n_line_ice_front     , 1, MPI_INTEGER, 0, MPI_COMM_WORLD, ierr)
    CALL MPI_BCAST( n_line_coastline     , 1, MPI_INTEGER, 0, MPI_COMM_WORLD, ierr)

    ! Allocate memory for the lines on the other processes
    IF (.NOT. par%master) THEN
      ALLOCATE( p_line_grounding_line( n_line_grounding_line,4))
      ALLOCATE( p_line_calving_front(  n_line_calving_front ,4))
      ALLOCATE( p_line_ice_front(      n_line_ice_front     ,4))
      ALLOCATE( p_line_coastline(      n_line_coastline     ,4))
    END IF

    ! Broadcast lines to all processes
    CALL MPI_BCAST( p_line_grounding_line, n_line_grounding_line*4, MPI_DOUBLE_PRECISION, 0, MPI_COMM_WORLD, ierr)
    CALL MPI_BCAST( p_line_calving_front , n_line_calving_front *4, MPI_DOUBLE_PRECISION, 0, MPI_COMM_WORLD, ierr)
    CALL MPI_BCAST( p_line_ice_front     , n_line_ice_front     *4, MPI_DOUBLE_PRECISION, 0, MPI_COMM_WORLD, ierr)
    CALL MPI_BCAST( p_line_coastline     , n_line_coastline     *4, MPI_DOUBLE_PRECISION, 0, MPI_COMM_WORLD, ierr)

    ! Clean up after yourself
    IF (par%master) THEN
      DEALLOCATE( Hi_tot)
      DEALLOCATE( Hb_tot)
      DEALLOCATE( Hs_tot)
      DEALLOCATE( SL_tot)
      DEALLOCATE( TAF_tot)
      DEALLOCATE( Hb_minus_SL_tot)
      DEALLOCATE( mask_sheet)
      DEALLOCATE( mask_shelf)
      DEALLOCATE( mask_calc_grounding_line)
      DEALLOCATE( mask_calc_calving_front)
      DEALLOCATE( mask_calc_coastline)
    END IF

    ! Finalise routine path
    CALL finalise_routine( routine_name)

  END SUBROUTINE reduce_meshed_ice_geometry

! == Create a mesh from reduced ice geometry
! ==========================================

  SUBROUTINE create_mesh_from_reduced_geometry( region_name, name, poly_mult_sheet, poly_mult_shelf, &
    p_line_grounding_line, p_line_calving_front, p_line_ice_front, p_line_coastline, &
    xmin, xmax, ymin, ymax, lambda_M, phi_M, beta_stereo, mesh)
    ! Create mesh from the reduced ice geometry

    IMPLICIT NONE

    ! In/output variables:
    CHARACTER(LEN=3),           INTENT(IN)        :: region_name
    CHARACTER(LEN=256),         INTENT(IN)        :: name
    REAL(dp), DIMENSION(:,:  ), INTENT(IN)        :: poly_mult_sheet
    REAL(dp), DIMENSION(:,:  ), INTENT(IN)        :: poly_mult_shelf
    REAL(dp), DIMENSION(:,:  ), INTENT(IN)        :: p_line_grounding_line
    REAL(dp), DIMENSION(:,:  ), INTENT(IN)        :: p_line_calving_front
    REAL(dp), DIMENSION(:,:  ), INTENT(IN)        :: p_line_ice_front
    REAL(dp), DIMENSION(:,:  ), INTENT(IN)        :: p_line_coastline
    REAL(dp),                   INTENT(IN)        :: xmin, xmax, ymin, ymax
    REAL(dp),                   INTENT(IN)        :: lambda_M, phi_M, beta_stereo
    TYPE(type_mesh),            INTENT(OUT)       :: mesh

    ! Local variables:
    CHARACTER(LEN=256), PARAMETER                 :: routine_name = 'create_mesh_from_reduced_geometry'

    ! Add routine to path
    CALL init_routine( routine_name)

    ! Choose single-core or parallelised version
    IF (C%do_singlecore_mesh_creation) THEN
      CALL create_mesh_from_reduced_geometry_singlecore( region_name, name, poly_mult_sheet, poly_mult_shelf, &
        p_line_grounding_line, p_line_calving_front, p_line_ice_front, p_line_coastline, &
        xmin, xmax, ymin, ymax, lambda_M, phi_M, beta_stereo, mesh)
    ELSE
      CALL create_mesh_from_reduced_geometry_parallelised( region_name, name, poly_mult_sheet, poly_mult_shelf, &
        p_line_grounding_line, p_line_calving_front, p_line_ice_front, p_line_coastline, &
        xmin, xmax, ymin, ymax, lambda_M, phi_M, beta_stereo, mesh)
    END IF

    ! Finalise routine path
    CALL finalise_routine( routine_name)

  END SUBROUTINE create_mesh_from_reduced_geometry

  SUBROUTINE create_mesh_from_reduced_geometry_singlecore( region_name, name, poly_mult_sheet, poly_mult_shelf, &
    p_line_grounding_line, p_line_calving_front, p_line_ice_front, p_line_coastline, &
    xmin, xmax, ymin, ymax, lambda_M, phi_M, beta_stereo, mesh)
    ! Create mesh from the ice geometry lines
    !
    ! Single-core version; all processes generate the same mesh independently

    IMPLICIT NONE

    ! In/output variables:
    CHARACTER(LEN=3),           INTENT(IN)        :: region_name
    CHARACTER(LEN=256),         INTENT(IN)        :: name
    REAL(dp), DIMENSION(:,:  ), INTENT(IN)        :: poly_mult_sheet
    REAL(dp), DIMENSION(:,:  ), INTENT(IN)        :: poly_mult_shelf
    REAL(dp), DIMENSION(:,:  ), INTENT(IN)        :: p_line_grounding_line
    REAL(dp), DIMENSION(:,:  ), INTENT(IN)        :: p_line_calving_front
    REAL(dp), DIMENSION(:,:  ), INTENT(IN)        :: p_line_ice_front
    REAL(dp), DIMENSION(:,:  ), INTENT(IN)        :: p_line_coastline
    REAL(dp),                   INTENT(IN)        :: xmin, xmax, ymin, ymax
    REAL(dp),                   INTENT(IN)        :: lambda_M, phi_M, beta_stereo
    TYPE(type_mesh),            INTENT(OUT)       :: mesh

    ! Local variables:
    CHARACTER(LEN=256), PARAMETER                 :: routine_name = 'create_mesh_from_reduced_geometry_singlecore'
    REAL(dp)                                      :: res_max_uniform_applied
    INTEGER                                       :: n1,nn,n2
    REAL(dp), DIMENSION(:,:  ), ALLOCATABLE       :: poly
    INTEGER                                       :: i

    ! Add routine to path
    CALL init_routine( routine_name)

    ! Single-core mesh generation: let the master do this,
    ! and then broadcast its result to all the other processes.
    IF (par%master) THEN

      ! Allocate mesh memory
      CALL allocate_mesh_primary( mesh, name, 1000, 2000, C%nC_mem)

      ! Initialise the dummy mesh
      CALL initialise_dummy_mesh( mesh, xmin, xmax, ymin, ymax)

    ! == Refine to a uniform resolution; iteratively reduce this,
    ! == and smooth the mesh in between to get a nice, high-quality mesh
    ! ==================================================================

      res_max_uniform_applied = MAX( xmax-xmin, ymax-ymin)

      DO WHILE (.TRUE.)

        ! Reduce the applied uniform resolution
        res_max_uniform_applied = MAX( res_max_uniform_applied / 2._dp, C%maximum_resolution_uniform)

        ! Refine the mesh to the applied uniform resolution
        CALL refine_mesh_uniform( mesh, res_max_uniform_applied, C%alpha_min)

        ! Stop refining once we've reached the desired resolution
        IF (res_max_uniform_applied == C%maximum_resolution_uniform) EXIT

      END DO ! DO WHILE (.TRUE.)

    ! == Refine along the ice geometry lines (grounding line, calving front, etc.)
    ! ============================================================================

      ! Refine the mesh along the ice geometry lines
      CALL refine_mesh_line( mesh, p_line_grounding_line, C%maximum_resolution_grounding_line, C%grounding_line_width, C%alpha_min)
      CALL refine_mesh_line( mesh, p_line_calving_front , C%maximum_resolution_calving_front , C%calving_front_width , C%alpha_min)
      CALL refine_mesh_line( mesh, p_line_ice_front     , C%maximum_resolution_ice_front     , C%ice_front_width     , C%alpha_min)
      CALL refine_mesh_line( mesh, p_line_coastline     , C%maximum_resolution_coastline     , C%coastline_width     , C%alpha_min)

    ! == Refine along the ice geometry areas (sheet, shelf, etc.)
    ! ===========================================================

        ! Ice sheet
        ! =========

        n1 = 1
        n2 = 0

        DO WHILE (n2 < SIZE( poly_mult_sheet,1))

          ! Copy a single polygon from poly_mult
          nn = NINT( poly_mult_sheet( n1,1))
          n2 = n1 + nn
          ALLOCATE( poly( nn,2))
          poly = poly_mult_sheet( n1+1:n2,:)
          n1 = n2+1

          ! Refine mesh over this single polygon
          CALL refine_mesh_polygon( mesh, poly, C%maximum_resolution_grounded_ice, C%alpha_min)

          ! Clean up after yourself
          DEALLOCATE( poly)

        END DO ! DO WHILE (n2 < SIZE( poly_mult_sheet,1))

        ! Ice shelf
        ! =========

        n1 = 1
        n2 = 0

        DO WHILE (n2 < SIZE( poly_mult_shelf,1))

          ! Copy a single polygon from poly_mult
          nn = NINT( poly_mult_shelf( n1,1))
          n2 = n1 + nn
          ALLOCATE( poly( nn,2))
          poly = poly_mult_shelf( n1+1:n2,:)
          n1 = n2+1

          ! Refine mesh over this single polygon
          CALL refine_mesh_polygon( mesh, poly, C%maximum_resolution_floating_ice, C%alpha_min)

          ! Clean up after yourself
          DEALLOCATE( poly)

        END DO ! DO WHILE (n2 < SIZE( poly_mult_sheet,1))

    ! == Refine in regions of interest
    ! ================================

      CALL refine_mesh_in_regions_of_interest( region_name, poly_mult_sheet, poly_mult_shelf, &
        p_line_grounding_line, p_line_calving_front, p_line_ice_front, p_line_coastline, mesh)

    ! == Smooth the mesh
    ! ==================

      DO i = 1, C%nit_Lloyds_algorithm
        CALL Lloyds_algorithm_single_iteration( mesh, C%alpha_min)
      END DO

    ! == Enforce contiguous process domains
    ! =====================================

      CALL enforce_contiguous_process_domains( mesh)

    END IF ! IF (par%master) THEN

    ! Broadcast the Master's mesh
    CALL broadcast_mesh( mesh)

  ! == Calculate secondary geometry data
  ! ====================================

    ! Calculate all secondary geometry data
    CALL calc_all_secondary_mesh_data( mesh, lambda_M, phi_M, beta_stereo)

    ! Calculate all matrix operators
    CALL calc_all_matrix_operators_mesh( mesh)

    ! Finalise routine path
    CALL finalise_routine( routine_name)

  END SUBROUTINE create_mesh_from_reduced_geometry_singlecore

  SUBROUTINE create_mesh_from_reduced_geometry_parallelised( region_name, name, poly_mult_sheet, poly_mult_shelf, &
    p_line_grounding_line, p_line_calving_front, p_line_ice_front, p_line_coastline, &
    xmin, xmax, ymin, ymax, lambda_M, phi_M, beta_stereo, mesh)
    ! Create mesh from the ice geometry lines
    !
    ! Parallelised version

    IMPLICIT NONE

    ! In/output variables:
    CHARACTER(LEN=3),           INTENT(IN)        :: region_name
    CHARACTER(LEN=256),         INTENT(IN)        :: name
    REAL(dp), DIMENSION(:,:  ), INTENT(IN)        :: poly_mult_sheet
    REAL(dp), DIMENSION(:,:  ), INTENT(IN)        :: poly_mult_shelf
    REAL(dp), DIMENSION(:,:  ), INTENT(IN)        :: p_line_grounding_line
    REAL(dp), DIMENSION(:,:  ), INTENT(IN)        :: p_line_calving_front
    REAL(dp), DIMENSION(:,:  ), INTENT(IN)        :: p_line_ice_front
    REAL(dp), DIMENSION(:,:  ), INTENT(IN)        :: p_line_coastline
    REAL(dp),                   INTENT(IN)        :: xmin, xmax, ymin, ymax
    REAL(dp),                   INTENT(IN)        :: lambda_M, phi_M, beta_stereo
    TYPE(type_mesh),            INTENT(OUT)       :: mesh

    ! Local variables:
    CHARACTER(LEN=256), PARAMETER                 :: routine_name = 'create_mesh_from_reduced_geometry_parallelised'
    REAL(dp) :: dummy1
    CHARACTER :: dummy2

    ! Add routine to path
    CALL init_routine( routine_name)

    ! To prevent compiler warnings
    dummy2 = region_name( 1:1)
    dummy2 = name( 1:1)
    dummy1 = poly_mult_sheet( 1,1)
    dummy1 = poly_mult_shelf( 1,1)
    dummy1 = p_line_grounding_line( 1,1)
    dummy1 = p_line_calving_front( 1,1)
    dummy1 = p_line_ice_front( 1,1)
    dummy1 = p_line_coastline( 1,1)
    dummy1 = xmin
    dummy1 = xmax
    dummy1 = ymin
    dummy1 = ymax
    dummy1 = lambda_M
    dummy1 = phi_M
    dummy1 = beta_stereo

    ! DENK DROM
    CALL crash('whoopsiedaisy!')

    ! Finalise routine path
    CALL finalise_routine( routine_name)

  END SUBROUTINE create_mesh_from_reduced_geometry_parallelised

! == Region of interest mesh refinement
! =====================================

  SUBROUTINE refine_mesh_in_regions_of_interest( region_name, poly_mult_sheet, poly_mult_shelf, &
    p_line_grounding_line, p_line_calving_front, p_line_ice_front, p_line_coastline, mesh)
    ! Refine the mesh in the specified regions of interest

    IMPLICIT NONE

    ! In/output variables:
    CHARACTER(LEN=3),           INTENT(IN)        :: region_name
    REAL(dp), DIMENSION(:,:  ), INTENT(IN)        :: poly_mult_sheet
    REAL(dp), DIMENSION(:,:  ), INTENT(IN)        :: poly_mult_shelf
    REAL(dp), DIMENSION(:,:  ), INTENT(IN)        :: p_line_grounding_line
    REAL(dp), DIMENSION(:,:  ), INTENT(IN)        :: p_line_calving_front
    REAL(dp), DIMENSION(:,:  ), INTENT(IN)        :: p_line_ice_front
    REAL(dp), DIMENSION(:,:  ), INTENT(IN)        :: p_line_coastline
    TYPE(type_mesh),            INTENT(INOUT)     :: mesh

    ! Local variables:
    CHARACTER(LEN=256), PARAMETER                 :: routine_name = 'refine_mesh_in_regions_of_interest'
    INTEGER                                       :: i
    CHARACTER(LEN=256)                            :: all_names_ROI, name_ROI
    REAL(dp), DIMENSION(:,:  ), ALLOCATABLE       :: poly_ROI
    INTEGER                                       :: n1,n2,nn
    REAL(dp), DIMENSION(:,:  ), ALLOCATABLE       :: poly

    ! Add routine to path
    CALL init_routine( routine_name)

    ! If no regions of interest are specified, do nothing
    IF (C%choice_regions_of_interest == '') THEN
      CALL finalise_routine( routine_name)
      RETURN
    END IF

    all_names_ROI = C%choice_regions_of_interest

    DO WHILE (.TRUE.)

      ! == Parse list of input ROIs
      ! ===========================

      ! Get the first region of interest from the list
      i = INDEX( all_names_ROI, '||')
      IF (i == 0) THEN
        ! There is only one left in the list
        name_ROI = TRIM( all_names_ROI)
        all_names_ROI = ''
      ELSE
        ! Get the first first one from the list and remove it
        name_ROI = all_names_ROI( 1:i-1)
        all_names_ROI = all_names_ROI( i+2:LEN_TRIM( all_names_ROI))
      END IF

      ! == Check validity of requested ROIs
      ! ===================================

      ! Check if current region is indeed defined in the model
      SELECT CASE (name_ROI)
        CASE ('')
         ! No region requested: don't need to do anything
         EXIT
        CASE ('PineIsland','Thwaites','Amery','RiiserLarsen','SipleCoast', 'LarsenC', & ! Antarctica
              'Narsarsuaq', &                                                           ! Greenland
              'Patagonia', &                                                            ! Patagonia
              'Tijn_test_ISMIP_HOM_A')                                                  ! Idealised
          ! List of known regions of interest: these pass the test
        CASE DEFAULT
          ! Region not found
          CALL crash('unknown region of interest "' // TRIM( name_ROI) // '"!')
      END SELECT

      ! == Calculate ROIs
      ! =================

      ! Calculate the polygon describing the specified region of interest
      SELECT CASE (region_name)
        CASE ('NAM')
          ! North america

          SELECT CASE (name_ROI)
            CASE DEFAULT
              ! Requested area not in this model domain; skip
              CYCLE
          END SELECT

        CASE ('EAS')
          ! Eurasia

          SELECT CASE (name_ROI)
            CASE DEFAULT
              ! Requested area not in this model domain; skip
              CYCLE
          END SELECT

        CASE ('GRL')
          ! Greenland

          SELECT CASE (name_ROI)
            CASE ('Narsarsuaq')
              CALL calc_polygon_Narsarsuaq( poly_ROI)
            CASE DEFAULT
              ! Requested area not in this model domain; skip
              CYCLE
          END SELECT

        CASE ('ANT')

          SELECT CASE (name_ROI)
            CASE ('PineIsland')
              CALL calc_polygon_Pine_Island_Glacier( poly_ROI)
            CASE ('Thwaites')
              CALL calc_polygon_Thwaites_Glacier( poly_ROI)
            CASE ('Amery')
              CALL calc_polygon_Amery_ice_shelf( poly_ROI)
            CASE ('RiiserLarsen')
              CALL calc_polygon_Riiser_Larsen_ice_shelf( poly_ROI)
            CASE ('SipleCoast')
              CALL calc_polygon_Siple_Coast( poly_ROI)
            CASE ('LarsenC')
              CALL calc_polygon_Larsen_ice_shelf( poly_ROI)
            CASE ('Patagonia')
              CALL calc_polygon_Patagonia( poly_ROI)
            CASE ('Tijn_test_ISMIP_HOM_A')
              CALL calc_polygon_Tijn_test_ISMIP_HOM_A( poly_ROI)
            CASE DEFAULT
              ! Requested area not in this model domain; skip
              CYCLE
          END SELECT

        CASE DEFAULT
          CALL crash('unknown region name "' // region_name // '"!')
      END SELECT

      ! Refine the mesh in the specified region of interest
      ! ===================================================

      ! Uniform
      CALL refine_mesh_polygon( mesh, poly_ROI, C%ROI_maximum_resolution_uniform, C%alpha_min)

      ! Polygons: ice sheet, ice shelf

      ! Ice sheet
      ! =========

      n1 = 1
      n2 = 0

      DO WHILE (n2 < SIZE( poly_mult_sheet,1))

        ! Copy a single polygon from poly_mult
        nn = NINT( poly_mult_sheet( n1,1))
        n2 = n1 + nn
        ALLOCATE( poly( nn,2))
        poly = poly_mult_sheet( n1+1:n2,:)
        n1 = n2+1

        ! Refine mesh over this single polygon
        CALL refine_mesh_polygon_ROI( mesh, poly, C%ROI_maximum_resolution_grounded_ice, C%alpha_min, poly_ROI)

        ! Clean up after yourself
        DEALLOCATE( poly)

      END DO ! DO WHILE (n2 < SIZE( poly_mult_sheet,1))

      ! Ice shelf
      ! =========

      n1 = 1
      n2 = 0

      DO WHILE (n2 < SIZE( poly_mult_shelf,1))

        ! Copy a single polygon from poly_mult
        nn = NINT( poly_mult_shelf( n1,1))
        n2 = n1 + nn
        ALLOCATE( poly( nn,2))
        poly = poly_mult_shelf( n1+1:n2,:)
        n1 = n2+1

        ! Refine mesh over this single polygon
        CALL refine_mesh_polygon_ROI( mesh, poly, C%ROI_maximum_resolution_floating_ice, C%alpha_min, poly_ROI)

        ! Clean up after yourself
        DEALLOCATE( poly)

      END DO ! DO WHILE (n2 < SIZE( poly_mult_sheet,1))

      ! Lines: grounding line, calving front, ice front, coastline
      CALL refine_mesh_line_ROI( mesh, p_line_grounding_line, C%ROI_maximum_resolution_grounding_line, C%ROI_grounding_line_width, C%alpha_min, poly_ROI)
      CALL refine_mesh_line_ROI( mesh, p_line_calving_front , C%ROI_maximum_resolution_calving_front , C%ROI_calving_front_width , C%alpha_min, poly_ROI)
      CALL refine_mesh_line_ROI( mesh, p_line_ice_front     , C%ROI_maximum_resolution_ice_front     , C%ROI_ice_front_width     , C%alpha_min, poly_ROI)
      CALL refine_mesh_line_ROI( mesh, p_line_coastline     , C%ROI_maximum_resolution_coastline     , C%ROI_coastline_width     , C%alpha_min, poly_ROI)

      ! Clean up after yourself
      DEALLOCATE( poly_ROI)

      ! If no names are left, we are finished
      IF (all_names_ROI == '') EXIT

    END DO ! DO WHILE (.TRUE.)

    ! Finalise routine path
    CALL finalise_routine( routine_name)

  END SUBROUTINE refine_mesh_in_regions_of_interest

! == Some useful tools
! ====================

  ! Mesh creation success message
  SUBROUTINE write_mesh_success( mesh)
    ! Write the mesh creation success message to the terminal

    USE control_resources_and_error_messaging, ONLY: insert_val_into_string_int, insert_val_into_string_dp

    IMPLICIT NONE

    ! In/output variables:
    TYPE(type_mesh),            INTENT(IN)        :: mesh

    ! Local variables:
    CHARACTER(LEN=256), PARAMETER                 :: routine_name = 'write_mesh_success'
    CHARACTER(LEN=256)                            :: str

    ! Add routine to path
    CALL init_routine( routine_name)

    str = '     Set up ' // colour_string( TRIM( mesh%name),'light blue') // ' with {int_01} vertices and {int_02} triangles' // &
      ', with a resolution of {dp_01} to {dp_02} m'
    CALL insert_val_into_string_int( str, '{int_01}', mesh%nV)
    CALL insert_val_into_string_int( str, '{int_02}', mesh%nTri)
    CALL insert_val_into_string_dp(  str, '{dp_01}', MINVAL( mesh%R))
    CALL insert_val_into_string_dp(  str, '{dp_02}', MAXVAL( mesh%R))

    IF (par%master) WRITE(0,'(A)') TRIM( str)

    ! Finalise routine path
    CALL finalise_routine( routine_name)

  END SUBROUTINE write_mesh_success

  ! Initialise the five-vertex dummy mesh
  SUBROUTINE initialise_dummy_mesh( mesh, xmin, xmax, ymin, ymax)
    ! Initialises a 5-vertex, 4-triangle "dummy"  mesh:
    !
    !   v4 - - - - - - - - v3   V          nC     C             niTri   iTri          edge_index
    !   | \              / |    -1 -1      3      2  5  4        2      1  4            6
    !   |  \            /  |     1 -1      3      3  5  1        2      2  1            4
    !   |   \    t3    /   |     1  1      3      4  5  2        2      3  2            2
    !   |    \        /    |    -1  1      3      1  5  3        2      4  3            8
    !   |     \      /     |     0  0      4      1  2  3  4     4      1  2  3  4      0
    !   |      \    /      |
    !   |       \  /       |    Tri           TriC
    !   |  t4    v5    t2  |    1  2  5      2  4  0
    !   |       /  \       |    2  3  5      3  1  0
    !   |      /    \      |    3  4  5      4  2  0
    !   |     /      \     |    4  1  5      1  3  0
    !   |    /        \    |
    !   |   /    t1    \   |
    !   |  /            \  |
    !   | /              \ |
    !   v1 - - - - - - - - v2
    !
    ! NOTE: memory must already be allocated for the mesh before calling this routine

    IMPLICIT NONE

    ! In/output variables:
    TYPE(type_mesh),            INTENT(INOUT)     :: mesh
    REAL(dp),                   INTENT(IN)        :: xmin, xmax, ymin, ymax

    ! Local variables:
    CHARACTER(LEN=256), PARAMETER                 :: routine_name = 'initialise_dummy_mesh'
    REAL(dp), PARAMETER                           :: tol = 1E-9_dp

    ! Add routine to path
    CALL init_routine( routine_name)

    ! Meta properties
    mesh%xmin         = xmin    ! Boundaries of the square domain.
    mesh%xmax         = xmax
    mesh%ymin         = ymin
    mesh%ymax         = ymax

    ! Horizontal distance of tolerance. Used for several small routines - points that lie within
    ! this distance of each other (vertices, triangle circumcenters, etc.) are treated as identical.
    mesh%tol_dist     = ((mesh%xmax - mesh%xmin) + (mesh%ymax - mesh%ymin)) * tol / 2._dp

    mesh%nV           = 5

    mesh%V            = 0._dp
    mesh%V( 1,:)      = [xmin, ymin]
    mesh%V( 2,:)      = [xmax, ymin]
    mesh%V( 3,:)      = [xmax, ymax]
    mesh%V( 4,:)      = [xmin, ymax]
    ! Make sure the central vertex is slightly off-centre, to prevent trivial Delaunay criteria
    ! in the early stages of mesh refinement (i.e. 4 or more vertices being cocircular), which
    ! can lead to different meshes depending on processor/compiler/phase of the moon.
    mesh%V( 5,:)      = [(xmin+xmax)/2._dp + (xmax-xmin)*pi*1e-3_dp, (ymin+ymax)/2._dp + (ymax-ymin)*pi*2.1e-3_dp]

    mesh%VBI          = 0
    mesh%VBI(1:5)     = [6, 4, 2, 8, 0]

    mesh%nC           = 0
    mesh%nC( 1:5)     = [3, 3, 3, 3, 4]

    mesh%C            = 0
    mesh%C( 1,1:4)    = [2, 5, 4, 0]
    mesh%C( 2,1:4)    = [3, 5, 1, 0]
    mesh%C( 3,1:4)    = [4, 5, 2, 0]
    mesh%C( 4,1:4)    = [1, 5, 3, 0]
    mesh%C( 5,1:4)    = [1, 2, 3, 4]

    mesh%niTri        = 0
    mesh%niTri( 1:5)  = [2, 2, 2, 2, 4]

    mesh%iTri         = 0
    mesh%iTri( 1,1:4) = [1, 4, 0, 0]
    mesh%iTri( 2,1:4) = [2, 1, 0, 0]
    mesh%iTri( 3,1:4) = [3, 2, 0, 0]
    mesh%iTri( 4,1:4) = [4, 3, 0, 0]
    mesh%iTri( 5,1:4) = [1, 2, 3, 4]

    mesh%nTri         = 4

    mesh%Tri          = 0
    mesh%Tri( 1,:)    = [1, 2, 5]
    mesh%Tri( 2,:)    = [2, 3, 5]
    mesh%Tri( 3,:)    = [3, 4, 5]
    mesh%Tri( 4,:)    = [4, 1, 5]

    mesh%TriC         = 0
    mesh%TriC( 1,:)   = [2, 4, 0]
    mesh%TriC( 2,:)   = [3, 1, 0]
    mesh%TriC( 3,:)   = [4, 2, 0]
    mesh%TriC( 4,:)   = [1, 3, 0]

    mesh%TriCC = 0._dp
    CALL update_triangle_circumcenter( mesh, 1)
    CALL update_triangle_circumcenter( mesh, 2)
    CALL update_triangle_circumcenter( mesh, 3)
    CALL update_triangle_circumcenter( mesh, 4)

    ! Finalise routine path
    CALL finalise_routine( routine_name)

  END SUBROUTINE initialise_dummy_mesh

END MODULE mesh_creation<|MERGE_RESOLUTION|>--- conflicted
+++ resolved
@@ -17,13 +17,10 @@
   USE mesh_refinement                                        , ONLY: refine_mesh_uniform, refine_mesh_line, Lloyds_algorithm_single_iteration, &
                                                                      refine_mesh_polygon, refine_mesh_line_ROI, refine_mesh_polygon_ROI, &
                                                                      calc_polygon_Pine_Island_Glacier, calc_polygon_Thwaites_Glacier, &
-<<<<<<< HEAD
                                                                      calc_polygon_Amery_ice_shelf, calc_polygon_Riiser_Larsen_ice_shelf, &
                                                                      calc_polygon_Siple_Coast, calc_polygon_Patagonia, calc_polygon_Larsen_ice_shelf, &
-                                                                     calc_polygon_Narsarsuaq, calc_polygon_Tijn_test_ISMIP_HOM_A
-=======
-                                                                     calc_polygon_Tijn_test_ISMIP_HOM_A, enforce_contiguous_process_domains
->>>>>>> a3e98436
+                                                                     calc_polygon_Narsarsuaq, calc_polygon_Tijn_test_ISMIP_HOM_A, &
+                                                                     enforce_contiguous_process_domains
   USe mesh_parallel_creation                                 , ONLY: broadcast_mesh
   USE mesh_secondary                                         , ONLY: calc_all_secondary_mesh_data
   USE mesh_operators                                         , ONLY: calc_all_matrix_operators_mesh
