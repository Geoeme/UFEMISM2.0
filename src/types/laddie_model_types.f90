MODULE laddie_model_types

  ! The different data types used in the laddie modules

! ===== Preamble =====
! ====================

  USE precisions                                             , ONLY: dp
  USE CSR_sparse_matrix_type                                 , ONLY: type_sparse_matrix_CSR_dp
  use mpi_f08, only: MPI_WIN

  IMPLICIT NONE

! ===== Types =====
! =================

  TYPE type_laddie_timestep
    ! Fields of (partial) timesteps

    ! Main data fields
<<<<<<< HEAD
    REAL(dp), DIMENSION(:    ), ALLOCATABLE :: H                           ! [m]               Layer thickness
    REAL(dp), DIMENSION(:    ), ALLOCATABLE :: H_b                         ! [m]               Layer thickness on b grid
    REAL(dp), DIMENSION(:    ), ALLOCATABLE :: H_c                         ! [m]               Layer thickness on c grid
    REAL(dp), DIMENSION(:    ), ALLOCATABLE :: U                           ! [m s^-1]          2D velocity
    REAL(dp), DIMENSION(:    ), ALLOCATABLE :: U_a                         ! [m s^-1]          2D velocity on a grid
    REAL(dp), DIMENSION(:    ), ALLOCATABLE :: U_c                         ! [m s^-1]          2D velocity on c grid
    REAL(dp), DIMENSION(:    ), ALLOCATABLE :: V                           ! [m s^-1]
    REAL(dp), DIMENSION(:    ), ALLOCATABLE :: V_a                         ! [m s^-1]
    REAL(dp), DIMENSION(:    ), ALLOCATABLE :: V_c                         ! [m s^-1]
    REAL(dp), DIMENSION(:    ), ALLOCATABLE :: T                           ! [degrees Celsius] Temperature
    REAL(dp), DIMENSION(:    ), ALLOCATABLE :: S                           ! [PSU]             Salinity
=======
    real(dp), dimension(:), contiguous, pointer :: H               => null()  ! [m]               Layer thickness
    real(dp), dimension(:), contiguous, pointer :: H_b             => null()  ! [m]               Layer thickness on b grid
    real(dp), dimension(:), contiguous, pointer :: H_c             => null()  ! [m]               Layer thickness on c grid
    real(dp), dimension(:), contiguous, pointer :: U               => null()  ! [m s^-1]          2D velocity
    real(dp), dimension(:), contiguous, pointer :: U_a             => null()  ! [m s^-1]          2D velocity on a grid
    real(dp), dimension(:), contiguous, pointer :: U_c             => null()  ! [m s^-1]          2D velocity on c grid
    real(dp), dimension(:), contiguous, pointer :: V               => null()  ! [m s^-1]
    real(dp), dimension(:), contiguous, pointer :: V_a             => null()  ! [m s^-1]
    real(dp), dimension(:), contiguous, pointer :: V_c             => null()  ! [m s^-1]
    real(dp), dimension(:), contiguous, pointer :: T               => null()  ! [degrees Celsius] Temperature
    real(dp), dimension(:), contiguous, pointer :: S               => null()  ! [PSU]             Salinity
    type(MPI_WIN) :: wH, wH_b, wH_c, wU, wU_a, wU_c, wV, wV_a, wV_c, wT, wS
>>>>>>> 800ae0ef

  END TYPE type_laddie_timestep

  TYPE type_laddie_model
    ! The laddie model structure

<<<<<<< HEAD
    ! Time domain
    REAL(dp)                                :: dt                          ! [s]               Time step
    REAL(dp)                                :: tend                        ! [s]               Time end of Laddie cycle

    REAL(dp), DIMENSION(:    ), ALLOCATABLE :: dH_dt                       ! [m s^-1]          Layer thickness change

    ! Ambient fields
    REAL(dp), DIMENSION(:    ), ALLOCATABLE :: T_amb                       ! [degrees Celsius] Ambient temperature at layer base
    REAL(dp), DIMENSION(:    ), ALLOCATABLE :: S_amb                       ! [PSU]             Ambient salinity at layer base
    REAL(dp), DIMENSION(:    ), ALLOCATABLE :: rho_amb                     ! [kg m^-3]         Ambient density at layer base

    ! Physical variables
    REAL(dp), DIMENSION(:    ), ALLOCATABLE :: T_freeze                    ! [degrees Celsius] Freezing temperature at ice shelf base
    REAL(dp), DIMENSION(:    ), ALLOCATABLE :: T_base                      ! [degrees Celsius] Temperature at ice shelf base
    REAL(dp), DIMENSION(:    ), ALLOCATABLE :: S_base                      ! [PSU]             Salinity at ice shelf base
    REAL(dp), DIMENSION(:    ), ALLOCATABLE :: rho                         ! [kg m^-3]         Density of mixed layer water
    REAL(dp), DIMENSION(:    ), ALLOCATABLE :: drho_amb                    ! []                Buoyancy at layer bottom (rho_amb-rho)/rho_sw
    REAL(dp), DIMENSION(:    ), ALLOCATABLE :: Hdrho_amb                   ! [m]               Depth-integrated buoyancy
    REAL(dp), DIMENSION(:    ), ALLOCATABLE :: Hdrho_amb_b                 ! [m]               Depth-integrated buoyancy
    REAL(dp), DIMENSION(:    ), ALLOCATABLE :: drho_base                   ! []                Buoyancy at ice base (rho-rho_base)/rho_sw
    REAL(dp), DIMENSION(:    ), ALLOCATABLE :: u_star                      ! [m s^-1]          Friction velocity

    ! Physical parameter fields
    REAL(dp), DIMENSION(:    ), ALLOCATABLE :: gamma_T                     ! []                Turbulent heat exchange coefficient
    REAL(dp), DIMENSION(:    ), ALLOCATABLE :: gamma_S                     ! []                Turbulent salt exchange coefficient
    REAL(dp), DIMENSION(:    ), ALLOCATABLE :: A_h                         ! [m^2 s^-1]        Horizontal laplacian viscosity
    REAL(dp), DIMENSION(:    ), ALLOCATABLE :: K_h                         ! [m^2 s^-1]        Horizontal diffusivity

    ! Vertical fluxes
    REAL(dp), DIMENSION(:    ), ALLOCATABLE :: melt                        ! [m s^-1]          Basal melting or freezing rate
    REAL(dp), DIMENSION(:    ), ALLOCATABLE :: entr                        ! [m s^-1]          Entrainment rate of ambient water
    REAL(dp), DIMENSION(:    ), ALLOCATABLE :: entr_dmin                   ! [m s^-1]          Additional entrainment to retain D_min
    REAL(dp), DIMENSION(:    ), ALLOCATABLE :: detr                        ! [m s^-1]          Detrainment rate into ambient water
    REAL(dp), DIMENSION(:    ), ALLOCATABLE :: entr_tot                    ! [m s^-1]          Total (net) entrainment = entr+entr_dmin-detr

    ! Horizontal fluxes
    REAL(dp), DIMENSION(:    ), ALLOCATABLE :: divQH                       ! [m^3 s^-1]        Divergence of layer thickness
    REAL(dp), DIMENSION(:    ), ALLOCATABLE :: divQU                       ! [m^4 s^-2]        Divergence of momentum
    REAL(dp), DIMENSION(:    ), ALLOCATABLE :: divQV                       ! [m^4 s^-2]
    REAL(dp), DIMENSION(:    ), ALLOCATABLE :: divQT                       ! [degC m^3 s^-1]   Divergence of heat
    REAL(dp), DIMENSION(:    ), ALLOCATABLE :: divQS                       ! [PSU m^3 s^-1]    Divergence of salt

    ! Viscosities
    REAL(dp), DIMENSION(:    ), ALLOCATABLE :: viscU                       ! [m^2 s^-2]        Horizontal viscosity term
    REAL(dp), DIMENSION(:    ), ALLOCATABLE :: viscV                       ! [m^2 s^-2]

    ! Diffusivities
    REAL(dp), DIMENSION(:    ), ALLOCATABLE :: diffT                       ! [degC m s^-1]     Horizontal diffusivity of heat
    REAL(dp), DIMENSION(:    ), ALLOCATABLE :: diffS                       ! [PSU m s^-1]      Horizontal diffusivity of salt

    ! RHS terms
    REAL(dp), DIMENSION(:    ), ALLOCATABLE :: ddrho_amb_dx_b              ! [m^-1]            Horizontal derivative of buoyancy
    REAL(dp), DIMENSION(:    ), ALLOCATABLE :: ddrho_amb_dy_b              ! [m^-1]            Horizontal derivative of buoyancy
    REAL(dp), DIMENSION(:    ), ALLOCATABLE :: dH_dx_b                     ! [m^-2]            Horizontal derivative of thickness
    REAL(dp), DIMENSION(:    ), ALLOCATABLE :: dH_dy_b                     ! [m^-2]            Horizontal derivative of thickness
    REAL(dp), DIMENSION(:    ), ALLOCATABLE :: detr_b                      ! [m s^-1]          Detrainment on b grid

    ! Forward-Backward Runge-Kutta 3 scheme
    REAL(dp), DIMENSION(:    ), ALLOCATABLE :: Hstar                       ! [m]               Intermediate layer thickness

    ! Mapped variables
    REAL(dp), DIMENSION(:    ), ALLOCATABLE :: H_c                         ! [m]               Layer thickness on c grid
=======
    ! Output
    character(len=1024)                         :: output_filename
    logical                                     :: output_file_matches_current_mesh

    ! Time domain
    REAL(dp)                                    :: dt                          ! [s]               Time step
    REAL(dp)                                    :: tend                        ! [s]               Time end of Laddie cycle

    real(dp), dimension(:), contiguous, pointer :: dH_dt           => null()  ! [m s^-1]          Layer thickness change
    type(MPI_WIN) :: wdH_dt

    ! Ambient fields
    real(dp), dimension(:), contiguous, pointer :: T_amb           => null()  ! [degrees Celsius] Ambient temperature at layer base
    real(dp), dimension(:), contiguous, pointer :: S_amb           => null()  ! [PSU]             Ambient salinity at layer base
    real(dp), dimension(:), contiguous, pointer :: rho_amb         => null()  ! [kg m^-3]         Ambient density at layer base
    type(MPI_WIN) :: wT_amb, wS_amb, wrho_amb

    ! Physical variables
    real(dp), dimension(:), contiguous, pointer :: T_freeze        => null()  ! [degrees Celsius] Freezing temperature at ice shelf base
    real(dp), dimension(:), contiguous, pointer :: T_base          => null()  ! [degrees Celsius] Temperature at ice shelf base
    real(dp), dimension(:), contiguous, pointer :: S_base          => null()  ! [PSU]             Salinity at ice shelf base
    real(dp), dimension(:), contiguous, pointer :: rho             => null()  ! [kg m^-3]         Density of mixed layer water
    real(dp), dimension(:), contiguous, pointer :: drho_amb        => null()  ! []                Buoyancy at layer bottom (rho_amb-rho)/rho_sw
    real(dp), dimension(:), contiguous, pointer :: Hdrho_amb       => null()  ! [m]               Depth-integrated buoyancy
    real(dp), dimension(:), contiguous, pointer :: Hdrho_amb_b     => null()  ! [m]               Depth-integrated buoyancy
    real(dp), dimension(:), contiguous, pointer :: drho_base       => null()  ! []                Buoyancy at ice base (rho-rho_base)/rho_sw
    real(dp), dimension(:), contiguous, pointer :: u_star          => null()  ! [m s^-1]          Friction velocity
    type(MPI_WIN) :: wT_freeze, wT_base, wS_base, wrho
    type(MPI_WIN) :: wdrho_amb, wHdrho_amb, wHdrho_amb_b, wdrho_base, wu_star

    ! Physical parameter fields
    real(dp), dimension(:), contiguous, pointer :: gamma_T         => null()  ! []                Turbulent heat exchange coefficient
    real(dp), dimension(:), contiguous, pointer :: gamma_S         => null()  ! []                Turbulent salt exchange coefficient
    real(dp), dimension(:), contiguous, pointer :: A_h             => null()  ! [m^2 s^-1]        Horizontal laplacian viscosity
    real(dp), dimension(:), contiguous, pointer :: K_h             => null()  ! [m^2 s^-1]        Horizontal diffusivity
    type(MPI_WIN) :: wgamma_T, wgamma_S, wA_h, wK_h

    ! Vertical fluxes
    real(dp), dimension(:), contiguous, pointer :: melt            => null()  ! [m s^-1]          Basal melting or freezing rate
    real(dp), dimension(:), contiguous, pointer :: entr            => null()  ! [m s^-1]          Entrainment rate of ambient water
    real(dp), dimension(:), contiguous, pointer :: entr_dmin       => null()  ! [m s^-1]          Additional entrainment to retain D_min
    real(dp), dimension(:), contiguous, pointer :: detr            => null()  ! [m s^-1]          Detrainment rate into ambient water
    real(dp), dimension(:), contiguous, pointer :: entr_tot        => null()  ! [m s^-1]          Total (net) entrainment = entr+entr_dmin-detr
    type(MPI_WIN) :: wmelt, wentr, wentr_dmin, wdetr, wentr_tot

    ! Horizontal fluxes
    real(dp), dimension(:), contiguous, pointer :: divQH           => null()  ! [m^3 s^-1]        Divergence of layer thickness
    real(dp), dimension(:), contiguous, pointer :: divQU           => null()  ! [m^4 s^-2]        Divergence of momentum
    real(dp), dimension(:), contiguous, pointer :: divQV           => null()  ! [m^4 s^-2]
    real(dp), dimension(:), contiguous, pointer :: divQT           => null()  ! [degC m^3 s^-1]   Divergence of heat
    real(dp), dimension(:), contiguous, pointer :: divQS           => null()  ! [PSU m^3 s^-1]    Divergence of salt
    type(MPI_WIN) :: wdivQH, wdivQU, wdivQV, wdivQT, wdivQS

    ! Viscosities
    real(dp), dimension(:), contiguous, pointer :: viscU           => null()  ! [m^2 s^-2]        Horizontal viscosity term
    real(dp), dimension(:), contiguous, pointer :: viscV           => null()  ! [m^2 s^-2]
    type(MPI_WIN) :: wviscU, wviscV

    ! Diffusivities
    real(dp), dimension(:), contiguous, pointer :: diffT           => null()  ! [degC m s^-1]     Horizontal diffusivity of heat
    real(dp), dimension(:), contiguous, pointer :: diffS           => null()  ! [PSU m s^-1]      Horizontal diffusivity of salt
    type(MPI_WIN) :: wdiffT, wdiffS

    ! RHS terms
    real(dp), dimension(:), contiguous, pointer :: ddrho_amb_dx_b  => null()  ! [m^-1]            Horizontal derivative of buoyancy
    real(dp), dimension(:), contiguous, pointer :: ddrho_amb_dy_b  => null()  ! [m^-1]            Horizontal derivative of buoyancy
    real(dp), dimension(:), contiguous, pointer :: dH_dx_b         => null()  ! [m^-2]            Horizontal derivative of thickness
    real(dp), dimension(:), contiguous, pointer :: dH_dy_b         => null()  ! [m^-2]            Horizontal derivative of thickness
    real(dp), dimension(:), contiguous, pointer :: detr_b          => null()  ! [m s^-1]          Detrainment on b grid
    type(MPI_WIN) :: wddrho_amb_dx_b, wddrho_amb_dy_b, wdH_dx_b, wdH_dy_b, wdetr_b

    ! Forward-Backward Runge-Kutta 3 scheme
    real(dp), dimension(:), contiguous, pointer :: Hstar           => null()  ! [m]               Intermediate layer thickness
    type(MPI_WIN) :: wHstar

    ! Mapped variables
    real(dp), dimension(:), contiguous, pointer :: H_c             => null()  ! [m]               Layer thickness on c grid
    real(dp), dimension(:), contiguous, pointer :: Hstar_b         => null()
    real(dp), dimension(:), contiguous, pointer :: Hstar_c         => null()
    type(MPI_WIN) :: wH_c, wHstar_b, wHstar_c
>>>>>>> 800ae0ef

    ! Masks
    logical,  dimension(:), contiguous, pointer :: mask_a          => null()  !                   Mask on a-grid on which to apply computation
    logical,  dimension(:), contiguous, pointer :: mask_gr_a       => null()  !                   Grounded mask on a-grid
    logical,  dimension(:), contiguous, pointer :: mask_oc_a       => null()  !                   Icefree ocean mask on a-grid
    logical,  dimension(:), contiguous, pointer :: mask_b          => null()  !                   Mask on b-grid on which to apply computation
    logical,  dimension(:), contiguous, pointer :: mask_gl_b       => null()  !                   Grounding line mask on b-grid
    logical,  dimension(:), contiguous, pointer :: mask_cf_b       => null()  !                   Calving front mask on b-grid
    logical,  dimension(:), contiguous, pointer :: mask_oc_b       => null()  !                   Icefree ocean mask on b-grid
    type(MPI_WIN) :: wmask_a, wmask_gr_a, wmask_oc_a, wmask_b, wmask_gl_b, wmask_cf_b, wmask_oc_b


    ! Mapping operators
    TYPE(type_sparse_matrix_CSR_dp)         :: M_map_H_a_b
    TYPE(type_sparse_matrix_CSR_dp)         :: M_map_H_a_c
    TYPE(type_sparse_matrix_CSR_dp)         :: M_map_UV_b_c

    ! Timestepping types
    TYPE(type_laddie_timestep)              :: now                         !                   Timestep now
    TYPE(type_laddie_timestep)              :: np1                         !                   Timestep n plus 1
    TYPE(type_laddie_timestep)              :: np12                        !                   Timestep n plus 1/2
    TYPE(type_laddie_timestep)              :: np13                        !                   Timestep n plus 1/3

  END TYPE type_laddie_model

CONTAINS

END MODULE laddie_model_types<|MERGE_RESOLUTION|>--- conflicted
+++ resolved
@@ -18,19 +18,6 @@
     ! Fields of (partial) timesteps
 
     ! Main data fields
-<<<<<<< HEAD
-    REAL(dp), DIMENSION(:    ), ALLOCATABLE :: H                           ! [m]               Layer thickness
-    REAL(dp), DIMENSION(:    ), ALLOCATABLE :: H_b                         ! [m]               Layer thickness on b grid
-    REAL(dp), DIMENSION(:    ), ALLOCATABLE :: H_c                         ! [m]               Layer thickness on c grid
-    REAL(dp), DIMENSION(:    ), ALLOCATABLE :: U                           ! [m s^-1]          2D velocity
-    REAL(dp), DIMENSION(:    ), ALLOCATABLE :: U_a                         ! [m s^-1]          2D velocity on a grid
-    REAL(dp), DIMENSION(:    ), ALLOCATABLE :: U_c                         ! [m s^-1]          2D velocity on c grid
-    REAL(dp), DIMENSION(:    ), ALLOCATABLE :: V                           ! [m s^-1]
-    REAL(dp), DIMENSION(:    ), ALLOCATABLE :: V_a                         ! [m s^-1]
-    REAL(dp), DIMENSION(:    ), ALLOCATABLE :: V_c                         ! [m s^-1]
-    REAL(dp), DIMENSION(:    ), ALLOCATABLE :: T                           ! [degrees Celsius] Temperature
-    REAL(dp), DIMENSION(:    ), ALLOCATABLE :: S                           ! [PSU]             Salinity
-=======
     real(dp), dimension(:), contiguous, pointer :: H               => null()  ! [m]               Layer thickness
     real(dp), dimension(:), contiguous, pointer :: H_b             => null()  ! [m]               Layer thickness on b grid
     real(dp), dimension(:), contiguous, pointer :: H_c             => null()  ! [m]               Layer thickness on c grid
@@ -43,77 +30,12 @@
     real(dp), dimension(:), contiguous, pointer :: T               => null()  ! [degrees Celsius] Temperature
     real(dp), dimension(:), contiguous, pointer :: S               => null()  ! [PSU]             Salinity
     type(MPI_WIN) :: wH, wH_b, wH_c, wU, wU_a, wU_c, wV, wV_a, wV_c, wT, wS
->>>>>>> 800ae0ef
 
   END TYPE type_laddie_timestep
 
   TYPE type_laddie_model
     ! The laddie model structure
 
-<<<<<<< HEAD
-    ! Time domain
-    REAL(dp)                                :: dt                          ! [s]               Time step
-    REAL(dp)                                :: tend                        ! [s]               Time end of Laddie cycle
-
-    REAL(dp), DIMENSION(:    ), ALLOCATABLE :: dH_dt                       ! [m s^-1]          Layer thickness change
-
-    ! Ambient fields
-    REAL(dp), DIMENSION(:    ), ALLOCATABLE :: T_amb                       ! [degrees Celsius] Ambient temperature at layer base
-    REAL(dp), DIMENSION(:    ), ALLOCATABLE :: S_amb                       ! [PSU]             Ambient salinity at layer base
-    REAL(dp), DIMENSION(:    ), ALLOCATABLE :: rho_amb                     ! [kg m^-3]         Ambient density at layer base
-
-    ! Physical variables
-    REAL(dp), DIMENSION(:    ), ALLOCATABLE :: T_freeze                    ! [degrees Celsius] Freezing temperature at ice shelf base
-    REAL(dp), DIMENSION(:    ), ALLOCATABLE :: T_base                      ! [degrees Celsius] Temperature at ice shelf base
-    REAL(dp), DIMENSION(:    ), ALLOCATABLE :: S_base                      ! [PSU]             Salinity at ice shelf base
-    REAL(dp), DIMENSION(:    ), ALLOCATABLE :: rho                         ! [kg m^-3]         Density of mixed layer water
-    REAL(dp), DIMENSION(:    ), ALLOCATABLE :: drho_amb                    ! []                Buoyancy at layer bottom (rho_amb-rho)/rho_sw
-    REAL(dp), DIMENSION(:    ), ALLOCATABLE :: Hdrho_amb                   ! [m]               Depth-integrated buoyancy
-    REAL(dp), DIMENSION(:    ), ALLOCATABLE :: Hdrho_amb_b                 ! [m]               Depth-integrated buoyancy
-    REAL(dp), DIMENSION(:    ), ALLOCATABLE :: drho_base                   ! []                Buoyancy at ice base (rho-rho_base)/rho_sw
-    REAL(dp), DIMENSION(:    ), ALLOCATABLE :: u_star                      ! [m s^-1]          Friction velocity
-
-    ! Physical parameter fields
-    REAL(dp), DIMENSION(:    ), ALLOCATABLE :: gamma_T                     ! []                Turbulent heat exchange coefficient
-    REAL(dp), DIMENSION(:    ), ALLOCATABLE :: gamma_S                     ! []                Turbulent salt exchange coefficient
-    REAL(dp), DIMENSION(:    ), ALLOCATABLE :: A_h                         ! [m^2 s^-1]        Horizontal laplacian viscosity
-    REAL(dp), DIMENSION(:    ), ALLOCATABLE :: K_h                         ! [m^2 s^-1]        Horizontal diffusivity
-
-    ! Vertical fluxes
-    REAL(dp), DIMENSION(:    ), ALLOCATABLE :: melt                        ! [m s^-1]          Basal melting or freezing rate
-    REAL(dp), DIMENSION(:    ), ALLOCATABLE :: entr                        ! [m s^-1]          Entrainment rate of ambient water
-    REAL(dp), DIMENSION(:    ), ALLOCATABLE :: entr_dmin                   ! [m s^-1]          Additional entrainment to retain D_min
-    REAL(dp), DIMENSION(:    ), ALLOCATABLE :: detr                        ! [m s^-1]          Detrainment rate into ambient water
-    REAL(dp), DIMENSION(:    ), ALLOCATABLE :: entr_tot                    ! [m s^-1]          Total (net) entrainment = entr+entr_dmin-detr
-
-    ! Horizontal fluxes
-    REAL(dp), DIMENSION(:    ), ALLOCATABLE :: divQH                       ! [m^3 s^-1]        Divergence of layer thickness
-    REAL(dp), DIMENSION(:    ), ALLOCATABLE :: divQU                       ! [m^4 s^-2]        Divergence of momentum
-    REAL(dp), DIMENSION(:    ), ALLOCATABLE :: divQV                       ! [m^4 s^-2]
-    REAL(dp), DIMENSION(:    ), ALLOCATABLE :: divQT                       ! [degC m^3 s^-1]   Divergence of heat
-    REAL(dp), DIMENSION(:    ), ALLOCATABLE :: divQS                       ! [PSU m^3 s^-1]    Divergence of salt
-
-    ! Viscosities
-    REAL(dp), DIMENSION(:    ), ALLOCATABLE :: viscU                       ! [m^2 s^-2]        Horizontal viscosity term
-    REAL(dp), DIMENSION(:    ), ALLOCATABLE :: viscV                       ! [m^2 s^-2]
-
-    ! Diffusivities
-    REAL(dp), DIMENSION(:    ), ALLOCATABLE :: diffT                       ! [degC m s^-1]     Horizontal diffusivity of heat
-    REAL(dp), DIMENSION(:    ), ALLOCATABLE :: diffS                       ! [PSU m s^-1]      Horizontal diffusivity of salt
-
-    ! RHS terms
-    REAL(dp), DIMENSION(:    ), ALLOCATABLE :: ddrho_amb_dx_b              ! [m^-1]            Horizontal derivative of buoyancy
-    REAL(dp), DIMENSION(:    ), ALLOCATABLE :: ddrho_amb_dy_b              ! [m^-1]            Horizontal derivative of buoyancy
-    REAL(dp), DIMENSION(:    ), ALLOCATABLE :: dH_dx_b                     ! [m^-2]            Horizontal derivative of thickness
-    REAL(dp), DIMENSION(:    ), ALLOCATABLE :: dH_dy_b                     ! [m^-2]            Horizontal derivative of thickness
-    REAL(dp), DIMENSION(:    ), ALLOCATABLE :: detr_b                      ! [m s^-1]          Detrainment on b grid
-
-    ! Forward-Backward Runge-Kutta 3 scheme
-    REAL(dp), DIMENSION(:    ), ALLOCATABLE :: Hstar                       ! [m]               Intermediate layer thickness
-
-    ! Mapped variables
-    REAL(dp), DIMENSION(:    ), ALLOCATABLE :: H_c                         ! [m]               Layer thickness on c grid
-=======
     ! Output
     character(len=1024)                         :: output_filename
     logical                                     :: output_file_matches_current_mesh
@@ -194,7 +116,6 @@
     real(dp), dimension(:), contiguous, pointer :: Hstar_b         => null()
     real(dp), dimension(:), contiguous, pointer :: Hstar_c         => null()
     type(MPI_WIN) :: wH_c, wHstar_b, wHstar_c
->>>>>>> 800ae0ef
 
     ! Masks
     logical,  dimension(:), contiguous, pointer :: mask_a          => null()  !                   Mask on a-grid on which to apply computation
