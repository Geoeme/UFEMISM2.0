MODULE climate_main

  ! The main climate model module.

! ===== Preamble =====
! ====================

  USE precisions                                             , ONLY: dp
  USE mpi_basic                                              , ONLY: par, sync
  USE control_resources_and_error_messaging                  , ONLY: crash, init_routine, finalise_routine, colour_string
  USE model_configuration                                    , ONLY: C
  USE parameters
  USE mesh_types                                             , ONLY: type_mesh
  USE ice_model_types                                        , ONLY: type_ice_model
  use SMB_model_types                                        , only: type_SMB_model
  use grid_types                                             , ONLY: type_grid
  USE climate_model_types                                    , ONLY: type_climate_model
  USE global_forcing_types                                   , ONLY: type_global_forcing
  USE climate_idealised                                      , ONLY: initialise_climate_model_idealised, run_climate_model_idealised
<<<<<<< HEAD
  USE climate_realistic                                      , ONLY: initialise_climate_model_realistic, run_climate_model_realistic
  USE climate_snapshot_plus_uniform_deltaT                           , ONLY: initialise_climate_model_snapshot_plus_uniform_deltaT, run_climate_model_snapshot_plus_uniform_deltaT
=======
  USE climate_realistic                                      , ONLY: initialise_climate_model_realistic, run_climate_model_realistic, remap_climate_realistic
>>>>>>> 8e7ad2e6
  USE reallocate_mod                                         , ONLY: reallocate_bounds
  use netcdf_io_main
  use climate_matrix                                         , only: run_climate_model_matrix, initialise_climate_matrix, remap_climate_matrix_model

  IMPLICIT NONE

CONTAINS

! ===== Main routines =====
! =========================

  SUBROUTINE run_climate_model( mesh, grid, ice, climate, forcing, region_name, time, SMB)
    ! Calculate the climate

    IMPLICIT NONE

    ! In/output variables:
    TYPE(type_mesh),                        INTENT(IN)    :: mesh
    TYPE(type_grid),                        INTENT(IN)    :: grid
    TYPE(type_ice_model),                   INTENT(IN)    :: ice
    TYPE(type_climate_model),               INTENT(INOUT) :: climate
    TYPE(type_global_forcing),              INTENT(IN)    :: forcing
    CHARACTER(LEN=3),                       INTENT(IN)    :: region_name
    REAL(dp),                               INTENT(IN)    :: time
    TYPE(type_SMB_model), optional,         INTENT(IN)    :: SMB

    ! Local variables:
    CHARACTER(LEN=256), PARAMETER                         :: routine_name = 'run_climate_model'
    CHARACTER(LEN=256)                                    :: choice_climate_model

    ! Add routine to path
    CALL init_routine( routine_name)
    
    ! Check if we need to calculate a new climate
    IF (C%do_asynchronous_climate) THEN
      ! Asynchronous coupling: do not calculate a new climate in
      ! every model loop, but only at its own separate time step

      ! Check if this is the next climate time step
      IF (time == climate%t_next) THEN
        ! Go on to calculate a new climate
        climate%t_next = time + C%dt_climate
      ELSEIF (time > climate%t_next) THEN
        ! This should not be possible
        CALL crash('overshot the climate time step')
      ELSE
        ! It is not yet time to calculate a new climate
        CALL finalise_routine( routine_name)
        RETURN
      END IF

    ELSE ! IF (C%do_asynchronous_climate) THEN
      ! Synchronous coupling: calculate a new climate in every model loop
      climate%t_next = time + C%dt_climate
    END IF

    ! Determine which climate model to run for this region
    IF     (region_name == 'NAM') THEN
      choice_climate_model = C%choice_climate_model_NAM
    ELSEIF (region_name == 'EAS') THEN
      choice_climate_model = C%choice_climate_model_EAS
    ELSEIF (region_name == 'GRL') THEN
      choice_climate_model = C%choice_climate_model_GRL
    ELSEIF (region_name == 'ANT') THEN
      choice_climate_model = C%choice_climate_model_ANT
    ELSE
      CALL crash('unknown region_name "' // region_name // '"')
    END IF

    ! Run the chosen climate model
    SELECT CASE (choice_climate_model)
      CASE ('none')
        ! No need to do anything
      CASE ('idealised')
        CALL run_climate_model_idealised( mesh, ice, climate, time)
      CASE ('realistic')
        CALL run_climate_model_realistic( mesh, ice, climate, forcing, time)
      CASE ('snapshot_plus_uniform_deltaT')
        CALL run_climate_model_snapshot_plus_uniform_deltaT( mesh, ice, climate, time)  
      CASE ('matrix')
        call run_climate_model_matrix( mesh, grid, ice, SMB, climate, region_name, time, forcing)
      CASE DEFAULT
        CALL crash('unknown choice_climate_model "' // TRIM( choice_climate_model) // '"')
    END SELECT

    ! Finalise routine path
    CALL finalise_routine( routine_name)

  END SUBROUTINE run_climate_model

! solved as
  SUBROUTINE initialise_climate_model( mesh, grid, ice, climate, forcing, region_name)

    ! Initialise the climate model

    IMPLICIT NONE

    ! In- and output variables
    TYPE(type_mesh),                        INTENT(IN)    :: mesh
    type(type_grid),                        intent(in)    :: grid
    TYPE(type_ice_model),                   INTENT(IN)    :: ice
    TYPE(type_climate_model),               INTENT(OUT)   :: climate
    TYPE(type_global_forcing),              INTENT(IN) :: forcing
    CHARACTER(LEN=3),                       INTENT(IN)    :: region_name

    ! Local variables:
    CHARACTER(LEN=256), PARAMETER                         :: routine_name = 'initialise_climate_model'
    CHARACTER(LEN=256)                                    :: choice_climate_model

    ! Add routine to path
    CALL init_routine( routine_name)

    ! Print to terminal
    IF (par%primary)  WRITE(*,"(A)") '   Initialising climate model...'

    ! Determine which climate model to initialise for this region
    IF     (region_name == 'NAM') THEN
      choice_climate_model = C%choice_climate_model_NAM
    ELSEIF (region_name == 'EAS') THEN
      choice_climate_model = C%choice_climate_model_EAS
    ELSEIF (region_name == 'GRL') THEN
      choice_climate_model = C%choice_climate_model_GRL
    ELSEIF (region_name == 'ANT') THEN
      choice_climate_model = C%choice_climate_model_ANT
    ELSE
      CALL crash('unknown region_name "' // region_name // '"')
    END IF

    ! Allocate memory for main variables
    ALLOCATE( climate%snapshot%Hs(    mesh%vi1:mesh%vi2))
    ALLOCATE( climate%Hs(    mesh%vi1:mesh%vi2))
    ALLOCATE( climate%T2m(    mesh%vi1:mesh%vi2,12))
    ALLOCATE( climate%Precip( mesh%vi1:mesh%vi2,12))
    allocate( climate%Wind_LR( mesh%vi1:mesh%vi2, 12))
    allocate( climate%Wind_DU( mesh%vi1:mesh%vi2, 12))
    climate%Hs     = 0._dp
    climate%snapshot%Hs     = 0._dp
    climate%T2m    = 0._dp
    climate%Precip = 0._dp
    climate%Wind_LR = 0._dp
    climate%Wind_DU = 0._dp

    ! Set time of next calculation to start time
    climate%t_next = C%start_time_of_run

    ! Determine which climate model to initialise
    ! Print to terminal
    IF (par%primary)  WRITE(*,"(A)") '     Initialising climate model "' // &
      colour_string( TRIM( choice_climate_model),'light blue') // '"...'
    select case (choice_climate_model)
      ! No need to do anything
    case ('idealised')
      call initialise_climate_model_idealised( mesh, climate)
    case ('realistic')
      call initialise_climate_model_realistic( mesh, ice, climate, forcing, region_name)
    case ('snapshot_plus_uniform_deltaT')
      call initialise_climate_model_snapshot_plus_uniform_deltaT( mesh, ice, climate, region_name)
    case ('matrix')
      if (par%primary)  write(*,"(A)") '   Initialising climate matrix model...'
      call initialise_climate_matrix( mesh, grid, ice, climate, region_name, forcing)
    case ('default')
      call crash('unknown choice_climate_model "' // TRIM( choice_climate_model) // '"')
    end select

    ! Finalise routine path
    CALL finalise_routine( routine_name)

  END SUBROUTINE initialise_climate_model

  SUBROUTINE write_to_restart_file_climate_model( mesh, climate, region_name, time)
    ! Write to the restart file for the climate model

    IMPLICIT NONE

    ! In/output variables:
    TYPE(type_mesh),                        INTENT(IN)    :: mesh
    TYPE(type_climate_model),               INTENT(IN)    :: climate
    CHARACTER(LEN=3),                       INTENT(IN)    :: region_name
    REAL(dp),                               INTENT(IN)    :: time

    ! Local variables:
    CHARACTER(LEN=256), PARAMETER                         :: routine_name = 'write_to_restart_file_climate_model'
    CHARACTER(LEN=256)                                    :: choice_climate_model

    ! Add routine to path
    CALL init_routine( routine_name)

    ! Determine which climate model to initialise for this region
    IF     (region_name == 'NAM') THEN
      choice_climate_model = C%choice_climate_model_NAM
    ELSEIF (region_name == 'EAS') THEN
      choice_climate_model = C%choice_climate_model_EAS
    ELSEIF (region_name == 'GRL') THEN
      choice_climate_model = C%choice_climate_model_GRL
    ELSEIF (region_name == 'ANT') THEN
      choice_climate_model = C%choice_climate_model_ANT
    ELSE
      CALL crash('unknown region_name "' // region_name // '"')
    END IF

    ! Write to the restart file of the chosen climate model
    IF     (choice_climate_model == 'none') THEN
      ! No need to do anything
    ELSEIF (choice_climate_model == 'idealised') THEN
      ! No need to do anything
    ELSEIF (choice_climate_model == 'realistic' .OR. &
            choice_climate_model == 'snapshot_plus_uniform_deltaT' .OR. &
            choice_climate_model == 'matrix') THEN
      CALL write_to_restart_file_climate_model_region( mesh, climate, region_name, time)
    ELSE
      CALL crash('unknown choice_climate_model "' // TRIM( choice_climate_model) // '"')
    END IF

    ! Finalise routine path
    CALL finalise_routine( routine_name)

  END SUBROUTINE write_to_restart_file_climate_model

  SUBROUTINE write_to_restart_file_climate_model_region( mesh, climate, region_name, time)
    ! Write to the restart NetCDF file for the climate model

    IMPLICIT NONE

    ! In/output variables:
    TYPE(type_mesh),          INTENT(IN) :: mesh
    TYPE(type_climate_model), INTENT(IN) :: climate
    CHARACTER(LEN=3),         INTENT(IN) :: region_name
    REAL(dp),                 INTENT(IN) :: time

    ! Local variables:
    CHARACTER(LEN=256), PARAMETER        :: routine_name = 'write_to_restart_file_climate_model_region'
    INTEGER                              :: ncid

    ! Add routine to path
    CALL init_routine( routine_name)

    ! If no NetCDF output should be created, do nothing
    IF (.NOT. C%do_create_netcdf_output) THEN
      CALL finalise_routine( routine_name)
      RETURN
    END IF

    ! Print to terminal
    IF (par%primary) WRITE(0,'(A)') '   Writing to climate restart file "' // &
      colour_string( TRIM( climate%restart_filename), 'light blue') // '"...'

    ! Open the NetCDF file
    CALL open_existing_netcdf_file_for_writing( climate%restart_filename, ncid)

    ! Write the time to the file
    CALL write_time_to_file( climate%restart_filename, ncid, time)

    ! ! Write the velocity fields to the file
    CALL write_to_field_multopt_mesh_dp_2D_monthly( mesh, climate%restart_filename, ncid, 'T2m',    climate%T2m)
    CALL write_to_field_multopt_mesh_dp_2D_monthly( mesh, climate%restart_filename, ncid, 'Precip', climate%Precip)

    ! Close the file
    CALL close_netcdf_file( ncid)

    ! Finalise routine path
    CALL finalise_routine( routine_name)

  END SUBROUTINE write_to_restart_file_climate_model_region

  SUBROUTINE create_restart_file_climate_model( mesh, climate, region_name)
    ! Create the restart file for the climate model

    IMPLICIT NONE

    ! In/output variables:
    TYPE(type_mesh),                        INTENT(IN)    :: mesh
    TYPE(type_climate_model),               INTENT(INOUT) :: climate
    CHARACTER(LEN=3),                       INTENT(IN)    :: region_name

    ! Local variables:
    CHARACTER(LEN=256), PARAMETER                         :: routine_name = 'create_restart_file_climate_model'
    CHARACTER(LEN=256)                                    :: choice_climate_model

    ! Add routine to path
    CALL init_routine( routine_name)

    ! Determine which climate model to initialise for this region
    IF     (region_name == 'NAM') THEN
      choice_climate_model = C%choice_climate_model_NAM
    ELSEIF (region_name == 'EAS') THEN
      choice_climate_model = C%choice_climate_model_EAS
    ELSEIF (region_name == 'GRL') THEN
      choice_climate_model = C%choice_climate_model_GRL
    ELSEIF (region_name == 'ANT') THEN
      choice_climate_model = C%choice_climate_model_ANT
    ELSE
      CALL crash('unknown region_name "' // region_name // '"')
    END IF

    ! Create the restart file of the chosen climate model
    IF     (choice_climate_model == 'none') THEN
      ! No need to do anything
    ELSEIF (choice_climate_model == 'idealised') THEN
      ! No need to do anything
    ELSEIF (choice_climate_model == 'realistic' .OR. &
            choice_climate_model == 'snapshot_plus_uniform_deltaT' .OR. &
            choice_climate_model == 'matrix') THEN
      CALL create_restart_file_climate_model_region( mesh, climate, region_name)
    ELSE
      CALL crash('unknown choice_climate_model "' // TRIM( choice_climate_model) // '"')
    END IF

    ! Finalise routine path
    CALL finalise_routine( routine_name)

  END SUBROUTINE create_restart_file_climate_model

  SUBROUTINE create_restart_file_climate_model_region( mesh, climate, region_name)
    ! Create a restart NetCDF file for the climate submodel
    ! Includes generation of the procedural filename (e.g. "restart_climate_00001.nc")

    IMPLICIT NONE

    ! In/output variables:
    TYPE(type_mesh),          INTENT(IN)    :: mesh
    TYPE(type_climate_model), INTENT(INOUT) :: climate
    CHARACTER(LEN=3),         INTENT(IN)    :: region_name

    ! Local variables:
    CHARACTER(LEN=256), PARAMETER           :: routine_name = 'create_restart_file_climate_model_region'
    CHARACTER(LEN=256)                      :: filename_base
    INTEGER                                 :: ncid

    ! Add routine to path
    CALL init_routine( routine_name)

    ! If no NetCDF output should be created, do nothing
    IF (.NOT. C%do_create_netcdf_output) THEN
      CALL finalise_routine( routine_name)
      RETURN
    END IF

    ! Set the filename
    filename_base = TRIM( C%output_dir) // 'restart_climate_' // region_name
    CALL generate_filename_XXXXXdotnc( filename_base, climate%restart_filename)

    ! Print to terminal
    IF (par%primary) WRITE(0,'(A)') '   Creating climate model restart file "' // &
      colour_string( TRIM( climate%restart_filename), 'light blue') // '"...'

    ! Create the NetCDF file
    CALL create_new_netcdf_file_for_writing( climate%restart_filename, ncid)

    ! Set up the mesh in the file
    CALL setup_mesh_in_netcdf_file( climate%restart_filename, ncid, mesh)

    ! Add a time dimension to the file
    CALL add_time_dimension_to_file( climate%restart_filename, ncid)

    ! Add a depth dimension to the file
    CALL add_month_dimension_to_file( climate%restart_filename, ncid)

    ! Add the data fields to the file
    CALL add_field_mesh_dp_2D_monthly( climate%restart_filename, ncid, 'T2m',    long_name = 'Near-surface air temperatures', units = 'degrees C')
    CALL add_field_mesh_dp_2D_monthly( climate%restart_filename, ncid, 'Precip', long_name = 'Precipitation rates', units = 'm/yr')

    ! Close the file
    CALL close_netcdf_file( ncid)

    ! Finalise routine path
    CALL finalise_routine( routine_name)

  END SUBROUTINE create_restart_file_climate_model_region

  SUBROUTINE remap_climate_model( mesh_old, mesh_new, climate, region_name, grid, ice, forcing)
    ! Remap the climate model

    IMPLICIT NONE

    ! In- and output variables
    TYPE(type_mesh),                        INTENT(IN)    :: mesh_old
    TYPE(type_mesh),                        INTENT(IN)    :: mesh_new
    TYPE(type_climate_model),               INTENT(INOUT) :: climate
    CHARACTER(LEN=3),                       INTENT(IN)    :: region_name
    type(type_grid), optional,                    intent(in)    :: grid
    type(type_ice_model), optional,               intent(in)    :: ice
    type(type_global_forcing), optional,          intent(in) :: forcing

    ! Local variables:
    CHARACTER(LEN=256), PARAMETER                         :: routine_name = 'remap_climate_model'
    CHARACTER(LEN=256)                                    :: choice_climate_model

    ! Add routine to path
    CALL init_routine( routine_name)

    ! Print to terminal
    IF (par%primary)  WRITE(*,"(A)") '    Remapping climate model data to the new mesh...'

    ! Determine which climate model to initialise for this region
    IF     (region_name == 'NAM') THEN
      choice_climate_model = C%choice_climate_model_NAM
    ELSEIF (region_name == 'EAS') THEN
      choice_climate_model = C%choice_climate_model_EAS
    ELSEIF (region_name == 'GRL') THEN
      choice_climate_model = C%choice_climate_model_GRL
    ELSEIF (region_name == 'ANT') THEN
      choice_climate_model = C%choice_climate_model_ANT
    ELSE
      CALL crash('unknown region_name "' // region_name // '"')
    END IF

    ! Reallocate memory for main variables
    CALL reallocate_bounds( climate%T2m,    mesh_new%vi1, mesh_new%vi2,12)
    CALL reallocate_bounds( climate%Precip, mesh_new%vi1, mesh_new%vi2,12)

    ! Determine which climate model to remap
    IF     (choice_climate_model == 'none') THEN
      ! No need to do anything
    ELSEIF (choice_climate_model == 'idealised') THEN
      ! No need to remap anything here
<<<<<<< HEAD
    ELSEIF (choice_climate_model == 'realistic' .OR. choice_climate_model == 'snapshot_plus_uniform_deltaT')  THEN
      CALL reallocate_bounds( climate%snapshot%ins_Q_TOA0, mesh_new%vi1, mesh_new%vi2,12)
      CALL reallocate_bounds( climate%snapshot%ins_Q_TOA1, mesh_new%vi1, mesh_new%vi2,12)
      CALL reallocate_bounds( climate%snapshot%Q_TOA,      mesh_new%vi1, mesh_new%vi2,12)
      CALL reallocate_bounds( climate%Q_TOA,               mesh_new%vi1, mesh_new%vi2,12)
=======
    ELSEIF (choice_climate_model == 'realistic') THEN
      call remap_climate_realistic(mesh_old, mesh_new, climate, region_name)
>>>>>>> 8e7ad2e6
    ELSEIF (choice_climate_model == 'matrix') THEN
      call remap_climate_matrix_model( mesh_new, climate, region_name, grid, ice, forcing)
    ELSE
      CALL crash('unknown choice_climate_model "' // TRIM( choice_climate_model) // '"')
    END IF

    ! Finalise routine path
    CALL finalise_routine( routine_name)

  END SUBROUTINE remap_climate_model

END MODULE climate_main<|MERGE_RESOLUTION|>--- conflicted
+++ resolved
@@ -17,12 +17,8 @@
   USE climate_model_types                                    , ONLY: type_climate_model
   USE global_forcing_types                                   , ONLY: type_global_forcing
   USE climate_idealised                                      , ONLY: initialise_climate_model_idealised, run_climate_model_idealised
-<<<<<<< HEAD
   USE climate_realistic                                      , ONLY: initialise_climate_model_realistic, run_climate_model_realistic
   USE climate_snapshot_plus_uniform_deltaT                           , ONLY: initialise_climate_model_snapshot_plus_uniform_deltaT, run_climate_model_snapshot_plus_uniform_deltaT
-=======
-  USE climate_realistic                                      , ONLY: initialise_climate_model_realistic, run_climate_model_realistic, remap_climate_realistic
->>>>>>> 8e7ad2e6
   USE reallocate_mod                                         , ONLY: reallocate_bounds
   use netcdf_io_main
   use climate_matrix                                         , only: run_climate_model_matrix, initialise_climate_matrix, remap_climate_matrix_model
@@ -438,16 +434,10 @@
       ! No need to do anything
     ELSEIF (choice_climate_model == 'idealised') THEN
       ! No need to remap anything here
-<<<<<<< HEAD
-    ELSEIF (choice_climate_model == 'realistic' .OR. choice_climate_model == 'snapshot_plus_uniform_deltaT')  THEN
-      CALL reallocate_bounds( climate%snapshot%ins_Q_TOA0, mesh_new%vi1, mesh_new%vi2,12)
-      CALL reallocate_bounds( climate%snapshot%ins_Q_TOA1, mesh_new%vi1, mesh_new%vi2,12)
-      CALL reallocate_bounds( climate%snapshot%Q_TOA,      mesh_new%vi1, mesh_new%vi2,12)
-      CALL reallocate_bounds( climate%Q_TOA,               mesh_new%vi1, mesh_new%vi2,12)
-=======
     ELSEIF (choice_climate_model == 'realistic') THEN
       call remap_climate_realistic(mesh_old, mesh_new, climate, region_name)
->>>>>>> 8e7ad2e6
+    ELSEIF (choice_climate_model == 'snapshot_plus_uniform_deltaT')  THEN
+      call remap_climate_snapshot_plus_uniform_deltaT(mesh_old, mesh_new, climate, region_name)
     ELSEIF (choice_climate_model == 'matrix') THEN
       call remap_climate_matrix_model( mesh_new, climate, region_name, grid, ice, forcing)
     ELSE
